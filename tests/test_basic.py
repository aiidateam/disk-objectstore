--- conflicted
+++ resolved
@@ -355,7 +355,6 @@
         os.close(fd)
 
 
-<<<<<<< HEAD
 def test_clean_loose_objects_empty(temp_container):
     """Test early return."""
     result = temp_container._clean_loose_objects([])
@@ -436,7 +435,8 @@
         assert loose_path.exists()
     finally:
         os.close(fd)
-=======
+
+
 def test_get_pack_id_to_write_to_with_known_sizes(temp_container):
     """Unit test: Verify _get_pack_id_to_write_to correctly uses known_sizes parameter.
 
@@ -503,5 +503,4 @@
     # pack 0.
     temp_container_new = Container(folder=temp_container.get_folder())
     pack_id = temp_container_new._get_pack_id_to_write_to()
-    assert pack_id == 0, 'Should return pack 0 even if pack 1 and 2 exist, since pack 0 is smaller'
->>>>>>> 5b44f09c
+    assert pack_id == 0, 'Should return pack 0 even if pack 1 and 2 exist, since pack 0 is smaller'