"""
The main implementation of the ``Container`` class of the object store.
"""

from __future__ import annotations

# pylint: disable=too-many-lines
import dataclasses
import io
import json
import os
import shutil
import uuid
from collections import defaultdict, namedtuple
from contextlib import contextmanager
from enum import Enum
from pathlib import Path
from typing import TYPE_CHECKING, overload

from sqlalchemy.engine import Connection, Engine
from sqlalchemy.orm.session import Session
from sqlalchemy.sql import func
from sqlalchemy.sql.expression import delete, select, text, update

from .database import Obj, get_session
from .dataclasses import ObjectCount, ObjectMeta, TotalSize, ValidationIssues
from .exceptions import InconsistentContent, NotExistent, NotInitialised
from .utils import (
    CallbackStreamWrapper,
    CompressMode,
    LazyLooseStream,
    LazyOpener,
    Location,
    ObjectWriter,
    PackedObjectReader,
    StreamReadBytesType,
    StreamSeekBytesType,
    StreamWriteBytesType,
    ZlibStreamDecompresser,
    chunk_iterator,
    compute_hash_and_size,
    detect_where_sorted,
    get_compressobj_instance,
    get_hash_cls,
    get_stream_decompresser,
    is_known_hash,
    merge_sorted,
    nullcontext,
    rename_callback,
    safe_flush_to_disk,
    should_compress,
    yield_first_element,
)

if TYPE_CHECKING:
    from collections.abc import Iterable, Iterator
    from typing import (
        Any,
        Callable,
        Literal,
    )

ObjQueryResults = namedtuple('ObjQueryResults', ['hashkey', 'offset', 'length', 'compressed', 'size'])


class ObjectType(Enum):
    """Enum that describes the various types of an objec (as returned in ``meta['type']``)."""

    LOOSE = 'loose'
    PACKED = 'packed'
    MISSING = 'missing'


class Container:  # pylint: disable=too-many-public-methods
    """A class representing a container of objects (which is stored on a disk folder)"""

    _PACK_INDEX_SUFFIX = '.idx'
    # Size in bytes of each of the chunks used when (internally) reading or writing in chunks, e.g.
    # when packing.
    _CHUNKSIZE = 65536

    # The pack ID that is used for repacking as a temporary location.
    # NOTE: It MUST be an integer and it MUST be < 0 to avoid collisions with 'actual' packs
    _REPACK_PACK_ID = -1

    # When performing an `in_` query in SQLite, this is converted to something like
    # 'SELECT * FROM db_object WHERE db_object.hashkey IN (?, ?)' with parameters = ('hash1', 'hash2')
    # Now, the maximum number of parameters is limited in SQLite, see variable SQLITE_MAX_VARIABLE_NUMBER
    # as described in https://www.sqlite.org/limits.html
    # Now, until recently (at the moment of writing) this defaults to 999 for SQLite versions
    # prior to 3.32.0 (2020-05-22) or 32766 for SQLite versions after 3.32.0.
    # So we need to assume that we cannot put more than 999 elements in the `.in_` parameter.
    # Note that on some OSs, the value is increased at compile time. E.g. on my Mac OS X with python 3.6
    # compiled with HomeBrew, the limit (I tested it) is 250000.
    # See also e.g. this comment https://bugzilla.redhat.com/show_bug.cgi?id=1798134
    _IN_SQL_MAX_LENGTH = 950

    # If the length of required elements is larger than this, instead of iterating an IN statement over chunks of size
    # _IN_SQL_MAX_LENGTH, it just quickly lists all elements (ordered by hashkey, requires a VACUUMed DB for
    # performance) and returns only the intersection.
    # This length might need some benchmarking, but seems OK on very large DBs of 6M nodes
    # (after VACUUMing, as mentioned above).
    _MAX_CHUNK_ITERATE_LENGTH = 9500

    def __init__(self, folder: str | Path) -> None:
        """Create the class that represents the container.

        :param folder: the path to a folder that will host this object-store container.
        """
        self._folder = Path(folder).resolve()
        # This session is used for to send read/write operations to the
        # database. It can be reused but also closed anytime the operation has
        # finished.
        self._operation_session: Session | None = None
        # This session is alive after initialisation and will be only closed
        # when the container is closed.
        self._container_session: Session | None = None

        # These act as caches and will be populated by the corresponding properties
        # IMPORANT! IF YOU ADD MORE, REMEMBER TO CLEAR THEM IN `init_container()`!
        self._current_pack_id: int | None = None
        self._config: dict | None = None

    def get_folder(self) -> Path:
        """Return the path to the folder that will host the object-store container."""
        return self._folder

    def _close_operation_session(self) -> None:
        if self._operation_session is not None:
            binding = self._operation_session.bind
            self._operation_session.close()
            if isinstance(binding, Engine):
                binding.dispose()
            elif isinstance(binding, Connection):
                binding.close()
            self._operation_session = None

    def close(self) -> None:
        """Close open files (in particular, the connection to the SQLite DB)."""
        self._close_operation_session()

        if self._container_session is not None:
            binding = self._container_session.bind
            self._container_session.close()
            if isinstance(binding, Engine):
                binding.dispose()
            elif isinstance(binding, Connection):
                binding.close()
            self._container_session = None

    def __enter__(self) -> Container:
        """Return a context manager that will close the session when exiting the context."""
        return self

    def __exit__(self, exc_type: Any, exc_value: Any, traceback: Any) -> None:
        """Close the session when exiting the context."""
        self.close()

    def __del__(self) -> None:
        """Closes all connections on deletion."""
        self.close()

    def _get_sandbox_folder(self) -> Path:
        """Return the path to the sandbox folder that is used during a new object creation.

        It is a subfolder of the container folder.
        """
        return self._folder / 'sandbox'

    def _get_loose_folder(self) -> Path:
        """Return the path to the folder that will host the loose objects.

        It is a subfolder of the container folder.
        """
        return self._folder / 'loose'

    def _get_pack_folder(self) -> Path:
        """Return the path to the folder that will host the packed objects.

        It is a subfolder of the container folder.
        """
        return self._folder / 'packs'

    def _get_duplicates_folder(self) -> Path:
        """Return the path to the folder that will host the duplicate loose objects that couldn't be written.

        This should happen only in race conditions on Windows. See `utils.ObjectWriter.__exit__` for its usage, and
        `utils._store_duplicate_copy`.

        It is a subfolder of the container folder.
        """
        return self._folder / 'duplicates'

    def _get_config_file(self) -> Path:
        """Return the path to the container config file."""
        return self._folder / 'config.json'

    def _get_container_session(self) -> Session:
        """Return the container session to connect to the pack-index SQLite DB.

        This session should not be closed until the container has been closed.
        """
        if self._container_session is None:
            self._container_session = get_session(
                self._get_pack_index_path(),
                create=True,
            )
        return self._container_session

    def _get_operation_session(self) -> Session:
        """Return an operation session to access the SQLite file.

        This session can be reused if not closed.
        """
        if self._operation_session is None:
            self._operation_session = get_session(
                self._get_pack_index_path(),
                create=False,
            )
        return self._operation_session

    def _get_loose_path_from_hashkey(self, hashkey: str) -> Path:
        """Return the path of a loose object on disk containing the data of a given hash key.

        :param hashkey: the hashkey of the object to get.
        """
        if self.loose_prefix_len:
            return self._get_loose_folder() / hashkey[: self.loose_prefix_len] / hashkey[self.loose_prefix_len :]
        # if loose_prefix_len is zero, there is no subfolder
        return self._get_loose_folder() / hashkey

    def _get_pack_path_from_pack_id(self, pack_id: str | int, allow_repack_pack: bool = False) -> Path:
        """Return the path of the pack file on disk for the given pack ID.

        :param pack_id: the pack ID.
        :param pack_id: Whether to allow the repack pack id
        """
        pack_id = str(pack_id)
        assert self._is_valid_pack_id(pack_id, allow_repack_pack=allow_repack_pack), f'Invalid pack ID {pack_id}'
        return self._get_pack_folder() / pack_id

    def _get_pack_index_path(self) -> Path:
        """Return the path to the SQLite file containing the index of packed objects."""
        return self._folder / f'packs{self._PACK_INDEX_SUFFIX}'

<<<<<<< HEAD
    def _get_pack_id_to_write_to(self, known_size: int | None = None) -> int:
=======
    def _get_pack_id_to_write_to(self, known_sizes: dict[int, int] | None = None) -> int:
>>>>>>> 5b44f09c
        """Return the pack ID to write the next object.

        This function finds the first pack file that either doesn't exist yet or
        has size below pack_size_target. Starts from the current pack ID.

        :param known_sizes: Optional dict mapping pack_id -> size (via `tell()`). If provided,
            uses the known size instead of calling `stat()` on the pack file. This avoids
            incorrect sizes due to buffering when the pack file hasn't been flushed yet.
        :return: an integer pack ID.
        """
        # Default to zero if not set (e.g. if it's None)
        pack_id = self._current_pack_id or 0

        while True:
            pack_path = self._get_pack_path_from_pack_id(pack_id)

            if not pack_path.exists():
                # Use this ID - the pack file does not exist yet
                break
<<<<<<< HEAD
            if not known_size:
                if pack_path.stat().st_size < self.pack_size_target:
                    # Use this ID - the pack file is not "full" yet
                    break
            elif known_size < self.pack_size_target:
=======

            # Get size from known_sizes if available, otherwise from filesystem
            if known_sizes and pack_id in known_sizes:
                size = known_sizes[pack_id]
            else:
                size = pack_path.stat().st_size

            if size < self.pack_size_target:
>>>>>>> 5b44f09c
                # Use this ID - the pack file is not "full" yet
                break

            # Try the next pack
            pack_id += 1

        # Cache the value
        self._current_pack_id = pack_id
        return pack_id

    @property
    def is_initialised(self) -> bool:
        """Return True if the container is already initialised."""
        # If the config file does not exist, the container is not initialised
        try:
            with open(self._get_config_file(), encoding='utf8') as fhandle:
                json.load(fhandle)
        except (ValueError, OSError):
            return False
        # I also check that the four sub-folders exist
        subfolders = [
            self._get_pack_folder(),
            self._get_loose_folder(),
            self._get_duplicates_folder(),
            self._get_sandbox_folder(),
        ]
        for folder in subfolders:
            if not folder.exists():
                return False
        return True

    def init_container(
        self,
        clear: bool = False,
        pack_size_target: int = 4 * 1024 * 1024 * 1024,
        loose_prefix_len: int = 2,
        hash_type: str = 'sha256',
        compression_algorithm: str = 'zlib+1',
    ) -> None:
        """Initialise the container folder, if not already done.

        If this is called multiple times, it does not corrupt the data,
        unless you add the ``clear=True`` option.

        :param clear: if True, delete everything in the container and
          initialise a new, empty one.
        :param pack_size_target: The minimum size (in bytes) of a pack file before
          a new pack file is created. Pack files will be typically larger than this.
        :param loose_prefix_len: The length of the prefix of the loose objects.
          The longer the length, the more folders will be used to store loose
          objects. Suggested values: 0 (for not using subfolders) or 2.
        :param hash_type: a string defining the hash type to use.
        :param compression_algorithm: a string defining the compression algorithm to use for compressed objects.
        """
        if loose_prefix_len < 0:
            raise ValueError('The loose prefix length can only be zero or a positive integer')
        if pack_size_target <= 0:
            raise ValueError('The pack size target can only be a non-zero positive integer')
        if not is_known_hash(hash_type):
            raise ValueError(f'Unknown hash type "{hash_type}"')

        if clear:
            self.close()
            if self._folder.exists():
                shutil.rmtree(self._folder)

            # Reinitialize the configuration cache, since this will change
            # (at least the container_id, possibly the rest), and the other caches
            self._config = None
            self._current_pack_id = None

        if self.is_initialised:
            raise FileExistsError(
                'The container already exists, so you cannot initialise it - '
                'use the clear option if you want to overwrite with a clean one'
            )

        # If we are here, either the folder is empty, or just cleared.
        # It could also be that one of the folders does not exist. This is considered an invalid situation.
        # But this will be catched later, where I check that the folder is empty before overwriting the
        # configuration file.
        # In this case, I have to generate a new UUID to be used as the container_id
        container_id = uuid.uuid4().hex

        try:
            os.makedirs(self._folder)
        except FileExistsError:
            # The directory already exists: it's ok
            pass

        if os.listdir(self._folder):
            raise FileExistsError(
                'There is already some file or folder in the Container folder, I cannot initialise it!'
            )

        # validate the compression algorithm: check if I'm able to load the classes to compress and decompress
        # with the given specified string
        get_compressobj_instance(compression_algorithm)
        get_stream_decompresser(compression_algorithm)

        # Create config file
        with open(self._get_config_file(), 'w', encoding='utf8') as fhandle:
            json.dump(
                {
                    'container_version': 1,  # For future compatibility, this is the version of the format
                    'loose_prefix_len': loose_prefix_len,
                    'pack_size_target': pack_size_target,
                    'hash_type': hash_type,
                    'container_id': container_id,
                    'compression_algorithm': compression_algorithm,
                },
                fhandle,
            )

        for folder in [
            self._get_pack_folder(),
            self._get_loose_folder(),
            self._get_duplicates_folder(),
            self._get_sandbox_folder(),
        ]:
            os.makedirs(folder)

        self._get_container_session()

    def _get_repository_config(self) -> dict[str, int | str]:
        """Return the repository config."""
        if self._config is None:
            if not self.is_initialised:
                raise NotInitialised('The container is not initialised yet - use .init_container() first')
            with open(self._get_config_file(), encoding='utf8') as fhandle:
                self._config = json.load(fhandle)
        return self._config

    @property
    def loose_prefix_len(self) -> int:
        """Return the length of the prefix of loose objects, when sharding.

        This is read from the (cached) repository configuration.
        """
        return self._get_repository_config()['loose_prefix_len']  # type: ignore[return-value]

    @property
    def pack_size_target(self) -> int:
        """Return the length of the pack name, when sharding.

        This is read from the (cached) repository configuration.
        """
        return self._get_repository_config()['pack_size_target']  # type: ignore[return-value]

    @property
    def hash_type(self) -> str:
        """Return the length of the prefix of loose objects, when sharding.

        This is read from the (cached) repository configuration.
        """
        return self._get_repository_config()['hash_type']  # type: ignore[return-value]

    @property
    def container_id(self) -> str:
        """Return the repository unique ID.

        This is read from the (cached) repository configuration, and is a UUID uniquely identifying
        this specific container. This is generated at the container initialization (call `init_container`) and will
        never change for this container.

        Clones of the container should have a different ID even if they have the same content.
        """
        return self._get_repository_config()['container_id']  # type: ignore[return-value]

    @property
    def compression_algorithm(self) -> str:
        """Return the compression algorithm defined for this container.

        This is read from the repository configuration."""
        return self._get_repository_config()['compression_algorithm']  # type: ignore[return-value]

    def _get_compressobj_instance(self):
        """Return the correct `compressobj` class for the compression algorithm defined for this container."""
        return get_compressobj_instance(self.compression_algorithm)

    def _get_stream_decompresser(self) -> type[ZlibStreamDecompresser]:
        """Return a new instance of the correct StreamDecompresser class for the compression algorithm
        defined for this container.
        """
        return get_stream_decompresser(self.compression_algorithm)

    def get_object_content(self, hashkey: str) -> bytes:
        """Get the content of an object with a given hash key.

        :param hashkey: The hash key of the object to retrieve.
        :return: a byte stream with the object content.
        """
        with self.get_object_stream(hashkey) as handle:
            return handle.read()

    @contextmanager
    def get_object_stream(self, hashkey: str) -> Iterator[StreamReadBytesType]:
        """Return a context manager yielding a stream to get the content of an object.

        To be used as a context manager::

          with container.get_object_stream(hashkey) as fhandle:
              data = fhandle.read()

        The returned object supports *at least* the read() method that
        accepts an optional parameter to read the file in chunks, and might
        not be seekable.
        :param hashkey: the hashkey of the object to stream.
        """
        with self.get_object_stream_and_meta(hashkey=hashkey) as (fhandle, _):
            yield fhandle

    @contextmanager
    def get_object_stream_and_meta(self, hashkey: str) -> Iterator[tuple[StreamReadBytesType, ObjectMeta],]:
        """Return a context manager yielding a stream to get the content of an object, and a metadata dictionary.

        To be used as a context manager::

          with container.get_object_stream(hashkey) as (fhandle, meta):
              data = fhandle.read()
              assert len(data) == meta['size']

        The returned file-handle object supports *at least* the read() method that
        accepts an optional parameter to read the file in chunks, and might
        not be seekable.
        The returned metadata is an ObjectMeta dataclass.

        :param hashkey: the hashkey of the object to stream.
        """
        with self.get_objects_stream_and_meta(hashkeys=[hashkey], skip_if_missing=False) as triplets:
            counter = 0
            for (
                obj_hashkey,
                stream,
                meta,
            ) in triplets:  # pylint: disable=not-an-iterable
                counter += 1
                assert counter == 1, 'There is more than one item returned by get_objects_stream_and_meta'
                assert obj_hashkey == hashkey

                if stream is None:
                    raise NotExistent(f'No object with hash key {hashkey}')

                yield stream, meta

    @overload
    def _get_objects_stream_meta_generator(
        self,
        hashkeys: Iterable[str],
        skip_if_missing: bool,
        with_streams: Literal[False],
    ) -> Iterator[tuple[str, ObjectMeta]]: ...

    @overload
    def _get_objects_stream_meta_generator(
        self,
        hashkeys: Iterable[str],
        skip_if_missing: bool,
        with_streams: Literal[True],
    ) -> Iterator[tuple[str, StreamSeekBytesType | None, ObjectMeta]]: ...

    def _get_objects_stream_meta_generator(  # pylint: disable=too-many-branches,too-many-statements,too-many-locals
        self,
        hashkeys: Iterable[str],
        skip_if_missing: bool,
        with_streams: bool,
    ) -> Iterator[(tuple[str, ObjectMeta] | tuple[str, StreamSeekBytesType | None, ObjectMeta])]:
        """Return a generator yielding triplets of (hashkey, open stream, size).

        :note: The stream is already open and at the right position, and can
            just be read.

        :note: size is the length of the object (uncompressed) when doing a
            ``read()`` on the returned stream

        :note: do not use directly! Call always the proper public methods. This is only
            for internal use

        :param hashkeys: an iterable of hash keys for which we want to get a stream reader
        :param skip_if_missing: if True, just skip hash keys that are not in the container
            (i.e., neither packed nor loose). If False, return ``None`` instead of the
            stream.
        :param with_streams: if True, yield triplets (hashkey, stream, meta).
            If False, yield pairs (hashkey, meta) and avoid to open any file.
        """
        # pylint: disable=too-many-nested-blocks

        # During the run, this variable is updated with the currently open file.
        # This file is closed before opening a new one - so we ensure only one is
        # open at a given time.
        # The try/finally block makes sure we close it at the end, if any was open.
        last_open_file = None
        lazy_loose_stream: LazyLooseStream | None = None

        # Operate on a set - only return once per required hashkey, even if required more than once
        hashkeys_set = set(hashkeys)

        hashkeys_in_packs: set[str] = set()

        packs = defaultdict(list)
        # Currently ordering in the DB (it's ordered across all packs, but this should not be
        # a problem as we then split them by pack). To be checked, performance-wise, if it's better
        # to order in python instead
        session = self._get_operation_session()

        obj_reader: StreamReadBytesType

        if len(hashkeys_set) <= self._MAX_CHUNK_ITERATE_LENGTH:
            # Operate in chunks, due to the SQLite limits
            # (see comment above the definition of self._IN_SQL_MAX_LENGTH)
            for chunk in chunk_iterator(hashkeys_set, size=self._IN_SQL_MAX_LENGTH):
                stmt = select(
                    Obj.pack_id,
                    Obj.hashkey,
                    Obj.offset,
                    Obj.length,
                    Obj.compressed,
                    Obj.size,
                ).where(Obj.hashkey.in_(chunk))
                for res in session.execute(stmt):
                    packs[res[0]].append(ObjQueryResults(res[1], res[2], res[3], res[4], res[5]))
        else:
            sorted_hashkeys = sorted(hashkeys_set)
            pack_iterator = session.execute(
                text('SELECT pack_id, hashkey, offset, length, compressed, size FROM db_object ORDER BY hashkey')
            )
            # The left_key returns the second element of the tuple, i.e. the hashkey (that is the value to compare
            # with the right iterator)
            for res, where in detect_where_sorted(pack_iterator, sorted_hashkeys, left_key=lambda x: x[1]):
                if where == Location.BOTH:
                    # If it's in both, it returns the left one, i.e. the full data from the DB
                    packs[res[0]].append(ObjQueryResults(res[1], res[2], res[3], res[4], res[5]))

        for pack_int_id, pack_metadata in packs.items():
            pack_metadata.sort(key=lambda metadata: metadata.offset)
            hashkeys_in_packs.update(obj.hashkey for obj in pack_metadata)
            pack_path = self._get_pack_path_from_pack_id(str(pack_int_id))
            try:
                # Open only once per file (if in `with_streams` mode)
                if with_streams:
                    last_open_file = open(  # pylint: disable=consider-using-with
                        pack_path, mode='rb'
                    )
                for metadata in pack_metadata:
                    meta = {
                        'type': ObjectType.PACKED,
                        'size': metadata.size,
                        'pack_id': pack_int_id,
                        'pack_compressed': metadata.compressed,
                        'pack_offset': metadata.offset,
                        'pack_length': metadata.length,
                    }

                    if with_streams:
                        assert last_open_file is not None
                        obj_reader = PackedObjectReader(
                            fhandle=last_open_file,
                            offset=metadata.offset,
                            length=metadata.length,
                        )
                        lazy_loose_stream = None
                        if metadata.compressed:
                            # I create a LazyLooseStream. It is the
                            # responsibility of the stream decompresser to open
                            # the stream if it feels it needs it.
                            lazy_loose_stream = self.get_lazy_loose_stream(hashkey=metadata.hashkey)
                            obj_reader = self._get_stream_decompresser()(
                                obj_reader, lazy_uncompressed_stream=lazy_loose_stream
                            )
                        yield metadata.hashkey, obj_reader, ObjectMeta(**meta)
                        # Here I check if the LazyLooseStream that I passed has
                        # been openeed - if so, I close it so I don't leave
                        # open file streams around
                        if lazy_loose_stream is not None and not lazy_loose_stream.closed:
                            lazy_loose_stream.close_stream()
                    else:
                        yield metadata.hashkey, ObjectMeta(**meta)
            finally:
                if last_open_file is not None:
                    if not last_open_file.closed:
                        last_open_file.close()

        # Collect loose hash keys that are not found
        # Reason: a concurrent process might have packed them,
        # in the meantime.
        loose_not_found = set()
        for loose_hashkey in hashkeys_set.difference(hashkeys_in_packs):
            obj_path = self._get_loose_path_from_hashkey(hashkey=loose_hashkey)
            try:
                if with_streams:
                    last_open_file = open(  # pylint: disable=consider-using-with
                        obj_path, mode='rb'
                    )
                    # I do not use Pathlib to get the size, in case the file has just
                    # been deleted by a concurrent writer, but I use the lower-level os.fstat
                    # on the fileno() of the open file
                    meta = {
                        'type': ObjectType.LOOSE,
                        'size': os.fstat(last_open_file.fileno()).st_size,
                        'pack_id': None,
                        'pack_compressed': None,
                        'pack_offset': None,
                        'pack_length': None,
                    }

                    yield loose_hashkey, last_open_file, ObjectMeta(**meta)
                else:
                    # This will also raise a FileNotFoundError if the file does not exist
                    size = obj_path.stat().st_size
                    meta = {
                        'type': ObjectType.LOOSE,
                        'size': size,
                        'pack_id': None,
                        'pack_compressed': None,
                        'pack_offset': None,
                        'pack_length': None,
                    }

                    yield loose_hashkey, ObjectMeta(**meta)
            except FileNotFoundError:
                loose_not_found.add(loose_hashkey)
                continue
            finally:
                # Close each loose file, if open
                if last_open_file is not None:
                    if not last_open_file.closed:
                        last_open_file.close()

        # There were some loose objects that were not found
        # Give a final try - if they have been deleted in the meantime
        # while being packed, I should have the guarantee that they
        # are by now in the pack.
        # If they are not, the object does not exist.
        if loose_not_found:
            # IMPORTANT. I need to close the session (and flush the
            # self._operation_session cache) to refresh the DB, otherwise since I am
            # reading in WAL mode, I will be keeping to read from the "old"
            # state of the DB.
            # Note that this is an expensive operation!
            # This means that asking for non-existing objects will be
            # slow.
            self._close_operation_session()

            packs = defaultdict(list)
            session = self._get_operation_session()
            if len(loose_not_found) <= self._MAX_CHUNK_ITERATE_LENGTH:
                for chunk in chunk_iterator(loose_not_found, size=self._IN_SQL_MAX_LENGTH):
                    stmt = select(
                        Obj.pack_id,
                        Obj.hashkey,
                        Obj.offset,
                        Obj.length,
                        Obj.compressed,
                        Obj.size,
                    ).where(Obj.hashkey.in_(chunk))
                    for res in session.execute(stmt):
                        packs[res[0]].append(ObjQueryResults(res[1], res[2], res[3], res[4], res[5]))
            else:
                sorted_hashkeys = sorted(loose_not_found)
                pack_iterator = session.execute(
                    text('SELECT pack_id, hashkey, offset, length, compressed, size FROM db_object ORDER BY hashkey')
                )
                # The left_key returns the second element of the tuple, i.e. the hashkey (that is the value to compare
                # with the right iterator)
                for res, where in detect_where_sorted(pack_iterator, sorted_hashkeys, left_key=lambda x: x[1]):
                    if where == Location.BOTH:
                        # If it's in both, it returns the left one, i.e. the full data from the DB
                        packs[res[0]].append(ObjQueryResults(res[1], res[2], res[3], res[4], res[5]))

            # I will construct here the really missing objects.
            # I make a copy of the set.
            really_not_found = loose_not_found.copy()

            for pack_int_id, pack_metadata in packs.items():
                pack_metadata.sort(key=lambda metadata: metadata.offset)
                # I remove those that I found
                really_not_found.difference_update(obj.hashkey for obj in pack_metadata)

                pack_path = self._get_pack_path_from_pack_id(str(pack_int_id))
                try:
                    if with_streams:
                        last_open_file = open(  # pylint: disable=consider-using-with
                            pack_path, mode='rb'
                        )

                    for metadata in pack_metadata:
                        meta = {
                            'type': ObjectType.PACKED,
                            'size': metadata.size,
                            'pack_id': pack_int_id,
                            'pack_compressed': metadata.compressed,
                            'pack_offset': metadata.offset,
                            'pack_length': metadata.length,
                        }
                        if with_streams:
                            assert last_open_file is not None
                            obj_reader = PackedObjectReader(
                                fhandle=last_open_file,
                                offset=metadata.offset,
                                length=metadata.length,
                            )

                            lazy_loose_stream = None
                            if metadata.compressed:
                                # I create a LazyLooseStream.
                                # It is the responsibility of the stream decompresser to open the stream if it feels it
                                # needs it.
                                lazy_loose_stream = self.get_lazy_loose_stream(hashkey=metadata.hashkey)
                                obj_reader = self._get_stream_decompresser()(
                                    obj_reader,
                                    lazy_uncompressed_stream=lazy_loose_stream,
                                )
                            yield metadata.hashkey, obj_reader, ObjectMeta(**meta)
                            # Here I check if the LazyLooseStream that I passed has
                            # been openeed - if so, I close it so I don't leave
                            # open file streams around
                            if lazy_loose_stream is not None and not lazy_loose_stream.closed:
                                lazy_loose_stream.close_stream()
                        else:
                            yield metadata.hashkey, ObjectMeta(**meta)
                finally:
                    if last_open_file is not None:
                        if not last_open_file.closed:
                            last_open_file.close()

            # If there are really missing objects, and skip_if_missing is False, yield them
            if really_not_found and not skip_if_missing:
                for missing_hashkey in really_not_found:
                    meta = {
                        'type': ObjectType.MISSING,
                        'size': None,
                        'pack_id': None,
                        'pack_compressed': None,
                        'pack_offset': None,
                        'pack_length': None,
                    }
                    if with_streams:
                        yield missing_hashkey, None, ObjectMeta(**meta)
                    else:
                        yield missing_hashkey, ObjectMeta(**meta)

    @contextmanager
    def get_objects_stream_and_meta(
        self, hashkeys: Iterable[str], skip_if_missing: bool = True
    ) -> Iterator[Iterator[tuple[str, StreamSeekBytesType | None, ObjectMeta]]]:
        """A context manager returning a generator yielding triplets of (hashkey, open stream, metadata).

        :note: the hash keys yielded are often in a *different* order than the original
            ``hashkeys`` list. This is done for efficiency reasons, to reduce to a minimum
            file opening and to try to read file chunks (for packs) in sequential
            order rather than in random order.

        To use it, you should do something like the following::

            with container.get_objects_stream_and_meta(hashkeys=hashkeys) as triplets:
                for obj_hashkey, stream, meta in triplets:
                    if stream is None:
                        # This should happen only if you pass skip_if_missing=False
                        retrieved[obj_hashkey] = None
                    else:
                        # len(stream.read() will be equal to size
                        retrieved[obj_hashkey] = stream.read()

        The returned metadata is an ObjectMeta dataclass.

        :param hashkeys: a list of hash keys for which we want to get a stream reader
        :param skip_if_missing: if True, just skip hash keys that are not in the container
            (i.e., neither packed nor loose). If False, return ``None`` instead of the
            stream. In this latter case, the length of the generator returned by this context
            manager has always the same length as the input ``hashkeys`` list.
        """
        yield self._get_objects_stream_meta_generator(
            hashkeys=hashkeys, skip_if_missing=skip_if_missing, with_streams=True
        )

    def get_lazy_loose_stream(self, hashkey: str) -> LazyLooseStream:
        """Return a LazyLooseStream pointing to the given hashkey.

        As explained in the docsring of LazyLooseStream, the goal is to return a stream that needs to be explicitly
        opened and points to a "cached copy" of an already existing packed object, that is made loose again
        in order to have an uncompressed version of it.
        """
        return LazyLooseStream(container=self, hashkey=hashkey)

    def get_objects_meta(
        self, hashkeys: Iterable[str], skip_if_missing: bool = True
    ) -> Iterator[tuple[str, ObjectMeta]]:
        """A generator yielding pairs of (hashkey, metadata).

        :note: the hash keys yielded are often in a *different* order than the original
            ``hashkeys`` list. This is to have the same behavior of ``get_objects_stream_and_meta``,
            and for efficiency (even if efficiency is less of an issue for this method).

        To use it, you should do something like the following::

            for obj_hashkey, meta in container.get_objects_meta(hashkeys=hashkeys):
                sizes[obj_hashkey] = meta['size']

        Note that if you can afford putting everything in memory and do not want to bother with the
        different ordering, you can just do::

            metas = dict(container.get_objects_meta(hashkeys=hashkeys))

        and then you can access the meta of an object via ``metas[hashkey]``.

        The returned metadata is an ObjectMeta dataclass.

        :param hashkeys: a list of hash keys for which we want to get a stream reader
        :param skip_if_missing: if True, just skip hash keys that are not in the container
            (i.e., neither packed nor loose). If False, return them (``meta['type']`` will have value
            ObjectType.MISSING in this case).
            In this latter case, the length of the generator returned by this context
            manager has always the same length as the input ``hashkeys`` list.
        """
        return self._get_objects_stream_meta_generator(
            hashkeys=hashkeys, skip_if_missing=skip_if_missing, with_streams=False
        )

    def get_object_meta(self, hashkey: str) -> ObjectMeta:
        """Return the metadata dictionary for the given hash key.

        To be used as follows:

          meta = container.get_object_meta(hashkey)
          print(meta['size'])

        The returned metadata is an ObjectMeta dataclass.

        :param hashkey: the hashkey of the object to stream.
        """
        counter = 0
        for (
            obj_hashkey,
            meta,
        ) in self.get_objects_meta(  # pylint: disable=not-an-iterable
            hashkeys=[hashkey], skip_if_missing=False
        ):
            counter += 1
            assert counter == 1, 'There is more than one item returned by get_objects_stream_and_meta'
            assert obj_hashkey == hashkey

            if meta['type'] != ObjectType.MISSING:
                return meta

        assert counter == 1, 'No object found, this should never happen since I pass skip_if_missing=False!'
        raise NotExistent(f'No object with hash key {hashkey}')

    def has_objects(self, hashkeys: list[str] | tuple[str, ...]) -> list[bool]:
        """Return whether the container contains objects with the given hash keys.

        :param hashkeys: a list of hash keys to check.
        :return: a list of booleans, where the i-th value is True if the i-th object of the ``hashkeys``
            list exists, False otherwise.
        """
        existing_hashkeys = set()

        # Note: This iterates in a 'random' order, different than the `hashkeys` list
        for obj_hashkey, _ in self.get_objects_meta(  # pylint: disable=not-an-iterable
            hashkeys=hashkeys, skip_if_missing=True
        ):
            # Since I use skip_if_missing=True, I should only iterate on those that exist
            existing_hashkeys.add(obj_hashkey)

        # Return a list of booleans
        return [hashkey in existing_hashkeys for hashkey in hashkeys]

    def has_object(self, hashkey: str) -> bool:
        """Return whether the container contains an object with the given hashkey.

        :param hashkey: the hashkey of the object.
        :return: True if the object exists, False otherwise.
        """
        return self.has_objects([hashkey])[0]

    def get_objects_content(self, hashkeys: list[str], skip_if_missing: bool = True) -> dict[str, bytes | None]:
        """Get the content of a number of objects with given hash keys.

        :note: use this method only if you know objects fit in memory.
            Otherwise, use the ``get_objects_stream_and_meta`` context manager and
            process the objects one by one.

        :param hashkeys: A list of hash kyes of the objects to retrieve.
        :return: a dictionary of byte streams where the keys are the hash keys and the values
            are the object contents.
        """
        retrieved: dict[str, bytes | None] = {}
        with self.get_objects_stream_and_meta(hashkeys=hashkeys, skip_if_missing=skip_if_missing) as triplets:
            for obj_hashkey, stream, _ in triplets:  # pylint: disable=not-an-iterable
                if stream is None:
                    # This should happen only if skip_if_missing is False
                    retrieved[obj_hashkey] = None
                else:
                    retrieved[obj_hashkey] = stream.read()
        return retrieved

    def _new_object_writer(self) -> ObjectWriter:
        """Return a context manager that can be used to create a new object.

        To use it, do the following::

          new_object_writer = repo._new_object_writer()
          with new_object_writer as fhandle:
              fhandle.write(b'something')
          new_hashkey = new_object_writer.get_hashkey()
        """
        return ObjectWriter(
            sandbox_folder=self._get_sandbox_folder(),
            loose_folder=self._get_loose_folder(),
            loose_prefix_len=self.loose_prefix_len,
            duplicates_folder=self._get_duplicates_folder(),
            hash_type=self.hash_type,
        )

    def add_object(self, content: bytes) -> str:
        """Add a loose object from its content.

        :param content: a binary stream with the file content.
        :return: the hash key of the newly created object.
        """
        stream = io.BytesIO(content)
        return self.add_streamed_object(stream)

    def add_streamed_object(self, stream: StreamReadBytesType) -> str:
        """Add a loose object getting the content from a stream and limiting memory usage even for large objects.

        :param stream: an (open) stream. The stream will be read from the current position, so make sure that
           the seek() position on the stream is at zero. The stream will be read until the end, and the content
           will be then stored as an object.
        :return: the hash key of the newly created loose object.
        """
        _read_chunk_size = 524288
        writer = self._new_object_writer()

        with writer as fhandle:
            while True:
                chunk = stream.read(_read_chunk_size)
                if not chunk:
                    break
                fhandle.write(chunk)

        hashkey = writer.get_hashkey()
        assert hashkey is not None
        return hashkey

    def count_objects(self) -> ObjectCount:
        """Return an ObjectCount object with the count of objects.

        In particular, it returns the number of loose objects,
        of packed objects, and the number of pack files."""

        number_packed = self._get_operation_session().scalar(select(func.count()).select_from(Obj))
        return ObjectCount(
            packed=number_packed,
            loose=sum(1 for _ in self._list_loose()),
            pack_files=sum(1 for _ in self._list_packs()),
        )

    @classmethod
    def _is_valid_pack_id(cls, pack_id: str, allow_repack_pack: bool = False) -> bool:
        """Return True if the name is a valid pack ID.

        If allow_repack_pack is True, also the pack id used for repacking is considered as valid.
        """
        if not pack_id:
            # Must be a non-empty string
            return False
        if pack_id != '0' and pack_id[0] == '0':
            # The ID must be a valid integer: either zero, or it should not start by zero
            return False
        if allow_repack_pack and pack_id == str(cls._REPACK_PACK_ID):
            return True
        if not all(char in '0123456789' for char in pack_id):
            return False
        return True

    def _is_valid_loose_prefix(self, prefix: str) -> bool:
        """Return True if the name is a valid prefix."""
        if len(prefix) != self.loose_prefix_len:
            return False
        if not all(char in '0123456789abcdef' for char in prefix):
            return False
        return True

    @staticmethod
    def _is_valid_hashkey(hashkey: str) -> bool:
        """Return True is the name is a valid hashkey.

        Note that it currently does not check the length but only that the key is composed only
        by hexadecimal characters.
        """
        if not all(char in '0123456789abcdef' for char in hashkey):
            return False
        return True

    def get_total_size(self) -> TotalSize:
        """Return a dictionary with the total size of objects in the container.

        The information returned is a TotalSize dataclass.
        """
        retval = {}

        session = self._get_operation_session()
        # COALESCE is used to return 0 if there are no results, rather than None
        # SQL's COALESCE returns the first non-null result
        retval['total_size_packed'] = session.scalar(
            select(func.coalesce(func.sum(Obj.size), 0).label('total_size_packed'))
        )
        retval['total_size_packed_on_disk'] = session.scalar(
            select(func.coalesce(func.sum(Obj.length), 0).label('total_length_packed'))
        )

        total_size_packfiles_on_disk = 0
        for pack_id in list(self._list_packs()):
            total_size_packfiles_on_disk += self._get_pack_path_from_pack_id(pack_id).stat().st_size
        retval['total_size_packfiles_on_disk'] = total_size_packfiles_on_disk

        retval['total_size_packindexes_on_disk'] = self._get_pack_index_path().stat().st_size

        total_size_loose = 0
        for loose_hashkey in self._list_loose():
            loose_path = self._get_loose_path_from_hashkey(loose_hashkey)
            total_size_loose += loose_path.stat().st_size
        retval['total_size_loose'] = total_size_loose

        return TotalSize(**retval)

    @contextmanager
    def lock_pack(self, pack_id: str, allow_repack_pack: bool = False) -> Iterator[StreamWriteBytesType]:
        """Lock the given pack id. Use as a context manager.

        Raise if the pack is already locked. If you enter the context manager,
        it means you successfully locked the pack.

        Important to use for avoiding concurrent access/append to the same file.
        :param pack_id: a string with a valid pack name.
        :param allow_pack_repack: if True, allow to open the pack file used for repacking
        """
        assert self._is_valid_pack_id(pack_id, allow_repack_pack=allow_repack_pack)

        # Open file in exclusive mode
        lock_file = self._get_pack_folder() / f'{pack_id}.lock'
        pack_file = self._get_pack_path_from_pack_id(pack_id, allow_repack_pack=allow_repack_pack)
        try:
            with open(lock_file, 'x'):
                with open(pack_file, 'ab') as pack_handle:
                    yield pack_handle
        finally:
            # Release resource (I check if it exists in case there was an exception)
            if lock_file.exists():
                os.remove(lock_file)

    def _list_loose(self) -> Iterator[str]:
        """Iterate over loose objects.

        This returns all loose objects, even if a packed version of the same object exists.

        .. note:: this returns a generator of hash keys.
        """
        for first_level in os.listdir(self._get_loose_folder()):
            if self.loose_prefix_len:
                if not self._is_valid_loose_prefix(first_level):
                    continue
                for second_level in os.listdir(self._get_loose_folder() / first_level):
                    hashkey = f'{first_level}{second_level}'
                    if not self._is_valid_hashkey(hashkey):
                        continue
                    yield hashkey
            else:
                # It's flat (loose_prefix_len == 0)
                if not self._is_valid_hashkey(first_level):
                    continue
                yield first_level

    def _list_packs(self) -> Iterator[str]:
        """Iterate over packs.

        .. note:: this returns a generator of the pack IDs.
        """
        for fname in os.listdir(self._get_pack_folder()):
            ## I actually check for pack index files
            # if not fname.endswith(self._PACK_INDEX_SUFFIX):
            #    continue
            # pack_id = fname[:-len(self._PACK_INDEX_SUFFIX)]
            if self._is_valid_pack_id(fname):
                yield fname

    def list_all_objects(self) -> Iterator[str]:
        """Iterate of all object hashkeys.

        This function might be slow if there are many loose objects!
        Use only if needed.
        """
        yield_per_size = 1000

        # We get all objects that are loose, create a set
        loose_objects = set(self._list_loose())

        # Let us initialise a session
        session = self._get_operation_session()

        # This variable stored the last PK that we saw. We are assuming that PKs are always positive integers.
        # NOTE: We don't use limit+offset, but a filter on the last PK being > than the last PK seen.
        # In this way, we don't risk to miss objects if an object is deleted while we are iterating.
        # We could still miss objects if an object is recreated after deletion and it re-uses an old, unused PK.
        # In any case, we are working in WAL mode, and I think it's ok not to report an object that was created
        # after this call was called. It would be bad instead to miss an object that has always existed
        last_pk = -1
        while True:
            stmt = select(Obj.id, Obj.hashkey).where(Obj.id > last_pk).order_by(Obj.id).limit(yield_per_size)
            results_chunk = session.execute(stmt).all()

            for _, hashkey in results_chunk:
                # I need to use a comma because I want to create a tuple
                loose_objects.difference_update((hashkey,))
                yield hashkey

            if not results_chunk:
                break
            last_pk = results_chunk[-1][0]

        # What is left are the loose objects that are not in the packs
        for hashkey in loose_objects:
            yield hashkey

    def _write_data_to_packfile(
        self,
        pack_handle: StreamWriteBytesType,
        read_handle: StreamReadBytesType,
        compress: bool,
        hash_type: str | None = None,
    ) -> tuple[int, None] | tuple[int, str]:
        """Append data, read from read_handle until it ends, to the correct packfile.

        Return the number of bytes READ (note that this will be different
        than the number of bytes written to pack_handle, if compress==True).
        If you need to know how many bytes were written, call pack_handle.tell() before
        and after calling this function.

        :note: this function just writes to disk, but is not concerned with locking the file,
          nor with updating the index. THEREFORE, call it ONLY within a locking block and make
          sure you update the index as well.

        :param pack_handle: an open pack handle to write to (must be open in write and append mode).
           Also, should be seekable (in particular, .tell() should work).
        :param read_handle: a file-like object to read from (must be a binary stream, needs to
           support at least the .read() method with a size parameter).
        :param compress: if True, compress the stream when writing to disk
        :param hash_type: if None, no hash is computed (more efficient). If it is a string, use that hash type.
        :return: a tuple with ``(number_of_bytes, hashkey)`` where ``number_of_bytes`` is the (uncompressed)
            size and ``hash_key`` is ``None`` is ``hash_type`` is ``None``, otherwise it contains the hash
            computed with the given ``hash_type`` algorithm.
        """
        assert 'b' in pack_handle.mode
        assert 'a' in pack_handle.mode

        if hash_type:
            hasher = get_hash_cls(hash_type=hash_type)()

        if compress:
            compressobj = self._get_compressobj_instance()

        count_read_bytes = 0
        while True:
            chunk = read_handle.read(self._CHUNKSIZE)
            if chunk == b'':
                # Returns an empty bytes object on EOF.
                # Returns None if the underlying raw stream was open in non-blocking
                # mode and no data is available at the moment.
                break
            count_read_bytes += len(chunk)
            if hash_type:
                hasher.update(chunk)
            if compress:
                pack_handle.write(compressobj.compress(chunk))
            else:
                pack_handle.write(chunk)

        if compress:
            # Write the remaining of the file, if any leftovers are still present in the
            # compressobj
            pack_handle.write(compressobj.flush())

        return (count_read_bytes, hasher.hexdigest() if hash_type else None)

    def pack_all_loose(  # pylint: disable=too-many-locals,too-many-branches,too-many-statements
        self,
        compress: bool | CompressMode = CompressMode.NO,
        validate_objects: bool = True,
        do_fsync: bool = True,
        callback: None | (Callable[[str, Any], None]) = None,
        clean_loose_per_pack: bool = False,  # TODO: Make this the default with next major version
    ) -> None:
        """Pack all loose objects.

        This is an operation that can be run at any time even when the container is being read
        and written (ony to loose files, though), **BUT it needs to be done only by one
        process at any given time**.

        :param compress: either a boolean or a `CompressMode` objects.
           If True (or `CompressMode.YES`), compress objects before storing them.
           If False (or `CompressMode.NO`), do not compress objects (the default).
           Also other `CompressMode`s are allowed, such as `CompressMode.AUTO` to use fast heuristics
           to decide whether to compress or not.
           Note that since loose objects are always uncompressed, `CompressMode.KEEP` is equivalent to
           `CompressMode.NO` in this function.
        :param validate_objects: if True, recompute the hash while packing, and raises if there is a problem.
        :param do_fsync: if True, calls a flush to disk of each pack file just before closing it.
            Needed to guarantee that data will be there even in the case of a power loss.
<<<<<<< HEAD
            Set to False if you don't need such a guarantee (major risk of data loss if this is set to False, and power
            supply stops during packing operation). If you set `do_fsync=False` at least use
            `clean_loose_per_pack=False`, and do a manual `fsync` before cleaning the loose objects via `clean_storage`.
=======
            Set this to False if you don't need such a guarantee (major risk of data loss if power
            supply stops during packing operation-we don't recommend this).
>>>>>>> 5b44f09c
        :param callback: a callback function that can be used to report progress.
            The callback function should accept two arguments: a string with the action being performed
            and the value of the action. The action can be "init" (initialization),
            "update" (update of the progress), or "close" (finalization).
            In case of "init", the value is a dictionary with the key "total" as the total size of the operation
            and key "description" as the label of the operation.
            In case of "update", the value is amount of the operation that has been completed.
            In case of "close", the value is None.
            return value of the callback function is ignored.
        :param clean_loose_per_pack: if True, the loose files that went into a `pack` are deleted immediately after this
            `pack` is created.
        """
        hash_type = self.hash_type if validate_objects else None

        compress_mode: CompressMode
        # For backwards-compatibility, convert boolean to CompressMode
        if isinstance(compress, bool):
            if compress:
                compress_mode = CompressMode.YES
            else:
                compress_mode = CompressMode.NO
        else:
            compress_mode = compress

        loose_objects = set(self._list_loose())
        pack_int_id = self._get_pack_id_to_write_to()
        session = self._get_operation_session()

        # I first skip all loose hashkeys that already exist in the pack.
        # Packing should be performed by a single process at a given time as a
        # maintenance operation, so I don't have to worry about concurrency:
        # If I don't find it here, is should not appear midway during the rest of the process

        existing_packed_hashkeys = []

        if len(loose_objects) <= self._MAX_CHUNK_ITERATE_LENGTH:
            for chunk in chunk_iterator(loose_objects, size=self._IN_SQL_MAX_LENGTH):
                # I check the hash keys that are already in the pack
                stmt = select(Obj.hashkey).where(Obj.hashkey.in_(chunk))
                for res in session.execute(stmt):
                    existing_packed_hashkeys.append(res[0])
        else:
            sorted_hashkeys = sorted(loose_objects)
            pack_iterator = session.execute(text('SELECT hashkey FROM db_object ORDER BY hashkey'))

            # The query returns a tuple of length 1, so I still need a left_key
            for res, where in detect_where_sorted(pack_iterator, sorted_hashkeys, left_key=lambda x: x[0]):
                if where == Location.BOTH:
                    existing_packed_hashkeys.append(res[0])

        # I remove them from the loose_objects list
        loose_objects.difference_update(existing_packed_hashkeys)
        # Now, I should be left only with objects with hash keys that are not yet known.
        # I can then continue

        # Here, I could do some clean up of loose objects that are already in the packs,
        # by removing all loose objects with hash key `existing_packed_hashkeys`, that are
        # already packed.

        if callback:
            callback(
                'init',
                {
                    'total': self.get_total_size()['total_size_loose'],
                    'description': 'Packing loose objects',
                },
            )
            # I wish this would show as MB, GB. In tqdm it's easy:
            # just pass unit='B' and unit_scale=1024.
            # But to do this here, some changes is in callback function is needed.
            # see this feature request for more details: https://github.com/aiidateam/aiida-core/issues/6564

        # Outer loop: this is used to continue when a new pack file needs to be created
        while loose_objects:
            # Store the last pack integer ID, needed to know later if I need to open a new pack
            last_pack_int_id = pack_int_id
            # Track which objects were added to this pack for cleanup
            packed_in_current_pack = []

            # Avoid concurrent writes on the pack file
            with self.lock_pack(str(pack_int_id)) as pack_handle:
                # Inner loop: continue until when there is a file, or
                # if we need to change pack (in this case `break` is called)

                # We will store here the dictionaries with the data to be pushed in the DB
                # By collecting the data and committing as a bulk operation at the end,
                # we highly improve performance
                obj_dicts = []

                while loose_objects:
                    # Check in which pack I need to write to the next object
<<<<<<< HEAD
                    pack_int_id = self._get_pack_id_to_write_to(pack_handle.tell())
                    # print(
                    #     pack_int_id,
                    #     last_pack_int_id,
                    #     self._get_pack_path_from_pack_id(pack_int_id).stat().st_size,
                    #     self.pack_size_target,
                    #     pack_handle.tell()
                    # )
=======
                    # Pass the known size for the current pack as the pack file might not have been flushed yet
                    # and stat() might give incorrect results
                    # Note: just pass the size for the current pack, as it's currently locked for
                    # writing and it is the only pack for which this portion of code has full "control"
                    pack_int_id = self._get_pack_id_to_write_to(known_sizes={pack_int_id: pack_handle.tell()})
>>>>>>> 5b44f09c
                    if pack_int_id != last_pack_int_id:
                        # new pack file needed!
                        # Break from the inner while loop. This will:
                        # 1. go down after the while loop, performing commits and
                        #    final closing operations for this pack file
                        # 2. close the pack file, that was opened in the with statement
                        # 3. Iterate again with the outer loop, opening a new file
                        #    with the new pack_int_id that was just generated
                        break

                    # Get next hash key to process
                    loose_hashkey = loose_objects.pop()

                    obj_dict: dict[str, Any] = {}
                    obj_dict['hashkey'] = loose_hashkey
                    obj_dict['pack_id'] = pack_int_id
                    obj_dict['offset'] = pack_handle.tell()
                    try:
                        with open(self._get_loose_path_from_hashkey(loose_hashkey), 'rb') as loose_handle:
                            # It's always a standard file, I get its size
                            loose_size = os.fstat(loose_handle.fileno()).st_size
                            # Determine if I should compress this object or not.
                            # Note: source_compressed is always False because loose objects are always uncompressed
                            # Therefore, it is also true that source_length == source_size
                            obj_dict['compressed'] = should_compress(
                                source_stream=loose_handle,
                                compress_mode=compress_mode,
                                source_compressed=False,
                                source_length=loose_size,
                                source_size=loose_size,
                            )

                            # The second parameter is `None` since we are not computing the hash
                            # We can instead pass the hash algorithm and assert that it is correct
                            (
                                obj_dict['size'],
                                new_hashkey,
                            ) = self._write_data_to_packfile(
                                pack_handle=pack_handle,
                                read_handle=loose_handle,
                                compress=obj_dict['compressed'],
                                hash_type=hash_type,
                            )
                    except PermissionError:
                        # This might happen if the file is being written and is locked.
                        # In this case, don't pack this file. We will pack it in a future call.
                        continue

                    # safe_flush_to_disk(
                    #     pack_handle,
                    #     Path(pack_handle.name).resolve(),
                    #     use_fullsync=False,
                    # )

                    if hash_type and new_hashkey != loose_hashkey:
                        raise InconsistentContent(
                            f"Error when packing object '{loose_hashkey}': "
                            f"re-computed hash is different! '{new_hashkey}'"
                        )
                    obj_dict['length'] = pack_handle.tell() - obj_dict['offset']

                    # Appending for later bulk commit - see comments in add_streamed_objects_to_pack
                    obj_dicts.append(obj_dict)
                    # Track this object for potential cleanup
                    packed_in_current_pack.append(loose_hashkey)

                    # TODO: Move this one level out?
                    # check: `update_every`
                    # Make issue on this
                    if callback:
                        callback(
                            'update',
                            obj_dict['size'],
                        )
                # It's now time to write to the DB, in a single bulk operation (per pack)
                if obj_dicts:
                    # Here I shouldn't need to do `OR IGNORE` as in `add_streamed_objects_to_pack`
                    # Because I'm already checking the hash keys and avoiding to add twice the same
                    session.execute(
                        Obj.__table__.insert(),
                        obj_dicts,  # pylint: disable=no-member
                    )
                    # Clean up the list - this will be cleaned up also later,
                    # but it's better to make sure that we do it here, to avoid trying to rewrite
                    # the same objects again
                    obj_dicts = []
                # I don't commit here; I commit after making sure the file is flushed and closed

                # flush and sync to disk before closing
                if do_fsync:
                    safe_flush_to_disk(
                        pack_handle,
                        Path(pack_handle.name).resolve(),
                        use_fullsync=True,
                    )

            # OK, if we are here, file was flushed, synced to disk and closed.
            # Note that this is only the case if do_fsync is True. This is the default,
            # and we warn users that they should not set it to False.
            # Let's commit then the information to the DB, so it's officially a
            # packed object. Note: committing as soon as we are done with one pack,
            # so if there's a problem with one pack we don't start operating on the next one
            # Note: because of the logic above, in theory this should not raise an IntegrityError!
            session.commit()

            # If we are here, things should be guaranteed by SQLite to be written to disk.
            # Then, it would be safe to already do some clean up of loose objects that are now packed,
            # and by doing it here we would do it after each pack.
            # This would mean keeping track of the loose objects added to packs, and removing them.

            # Clean up loose objects for this pack if requested
            if clean_loose_per_pack and packed_in_current_pack:
                self._clean_loose_objects(packed_in_current_pack)
        if callback:
            callback('close', None)

    # TODO: for current test monkeypatch this function, store information as I do in the callback
    # make sure this is only being called once per pack
    # check decrease of loose objects. will be simpler logic
    # actually compare the list
    def _clean_loose_objects(self, hashkeys: list[str]) -> None:
        """Clean up specific loose objects that have been successfully packed.

        :param hashkeys: List of hashkeys to clean up from loose objects.
            These should be objects that were just packed.
        """

        # Simply remove the loose files for the given hashkeys
        # We trust that the caller has already ensured these are packed
        for obj_hashkey in hashkeys:
            try:
                os.remove(self._get_loose_path_from_hashkey(obj_hashkey))
            except (FileNotFoundError, PermissionError):
                # FileNotFoundError: file might already be removed by another process
                # PermissionError: file might be locked (especially on Windows)
                # In both cases, we just continue - the file will be cleaned up later
                pass

    def add_streamed_object_to_pack(  # pylint: disable=too-many-arguments
        self,
        stream: StreamSeekBytesType,
        compress: bool = False,
        open_streams: bool = False,
        no_holes: bool = False,
        no_holes_read_twice: bool = True,
        callback: Callable | None = None,
        callback_size_hint: int = 0,
        do_fsync: bool = True,
        do_commit: bool = True,
    ) -> str:
        """Add a single object in streamed form to a pack.

        For the description of the parameters, see the docstring of ``add_streamed_objects_to_pack``.

        The only difference is that here the callback will provide feedback on the progress of this specific object.
        :param callback_size_hint: the expected size of the stream - if provided, it is used send back the total
            length in the callbacks
        :return: a single object hash key
        """
        streams: list[StreamSeekBytesType] = [
            CallbackStreamWrapper(stream, callback=callback, total_length=callback_size_hint)
        ]

        # I specifically set the callback to None
        retval = self.add_streamed_objects_to_pack(
            streams,
            compress=compress,
            open_streams=open_streams,
            no_holes=no_holes,
            no_holes_read_twice=no_holes_read_twice,
            callback=None,
            do_fsync=do_fsync,
            do_commit=do_commit,
        )

        # Close the callback so the bar doesn't remain open
        streams[0].close_callback()  # type: ignore[union-attr]

        return retval[0]

    def add_streamed_objects_to_pack(  # pylint: disable=too-many-locals, too-many-branches, too-many-statements, too-many-arguments
        self,
        stream_list: list[StreamSeekBytesType] | list[LazyOpener],
        compress: bool = False,
        open_streams: bool = False,
        no_holes: bool = False,
        no_holes_read_twice: bool = True,
        callback: Callable | None = None,
        do_fsync: bool = True,
        do_commit: bool = True,
    ) -> list[str]:
        """Add objects directly to a pack, reading from a list of streams.

        This is a maintenance operation, available mostly for efficiency reasons
        e.g. if you are creating a container from scratch.
        As such, it needs to be done only by one process.

        :param stream_list: a list of BytesIO bytestreams to add.
        :param compress: if True, compress objects before storing them. Note that at variance with
            other methods such as `pack_all_loose` or `repack`, where various `CompressMode`s are possible,
            this is not (yet) implemented here.
        :param open_streams: if True, then open the streams using a ``with`` context
            manager. Otherwise, just read from them (assuming the responsibility of opening
            them is on the caller). Setting to True is useful when reading from many files,
            and passing here a number of ``LazyOpener`` objects.
        :param no_holes: if True, goes back and truncate the pack if the object that was just
            added already exists on the container. It is False by default because if you add millions of times
            objects that already exist, you risk to keep writing on the same bits and damaging the hard drive.
            If ``no_holes`` is False, you will need a full repack to claim back disk space. (Note that repacking
            is always needed after deleting an object).
        :param no_holes_read_twice: Read the objects and streams twice (and recompute the hash twice but avoid
            to write on disk and then overwrite with another object).
            This of course gives a performance hit as data has to be read twice, and rehashed twice; but avoids
            risking to damage the hard drive if e.g. re-importing the exact same data).
            This variable is ignored if `no_holes` is False.
        :param do_fsync: if True (default), call an fsync for every pack file, to ensure flushing to
            disk. Important to guarantee that data is not lost even in the case of a power loss.
            For performance (especially if you don't need such a guarantee, e.g. if you are creating
            from scratch a new repository with copy of objects), set it to False.
        :param do_commit: if True (default), commit data to the DB after every pack is written.
            In this way, even if there is an issue, partial objects end up in the repository.
            Set to False for efficiency if you need to call this function multiple times. In this case,
            however, remember to call a `commit()` call on the `session` manually at the end of the
            operations! (See e.g. the `import_files()` method).
        :return: a list of object hash keys
        """
<<<<<<< HEAD
        assert isinstance(compress, bool), (
            'Only True of False are valid `compress` modes when adding direclty to a pack'
        )
=======
        assert isinstance(
            compress, bool
        ), 'Only True or False are valid `compress` modes when adding directly to a pack'
>>>>>>> 5b44f09c
        yield_per_size = 1000
        hashkeys: list[str] = []

        # Make a copy of the list and revert its order, so we can pop from the list
        # without affecting the original list, and it's from the end so it's fast
        working_stream_list = list(stream_list[::-1])
        pack_int_id = self._get_pack_id_to_write_to()
        session = self._get_operation_session()

        if no_holes:
            if callback:
                total = session.scalar(select(func.count()).select_from(Obj))
                if total:
                    # If we have a callback, compute the total count of objects in this pack
                    callback(
                        'init',
                        {'total': total, 'description': 'List existing'},
                    )
                    # Update at most 400 times, avoiding to increase CPU usage; if the list is small: every object.
                    update_every = max(int(total / 400), 1)
                    # Counter of how many objects have been since since the last update.
                    # A new callback will be performed when this value is > update_every.
                    since_last_update = 0

            known_packed_hashkeys = set()
            # I need to get the full list of PKs to know if the object exists
            # As this is expensive, I will do it only if it is needed, i.e. when no_holes is True
            last_pk = -1
            while True:
                stmt = select(Obj.id, Obj.hashkey).where(Obj.id > last_pk).order_by(Obj.id).limit(yield_per_size)
                results_chunk = session.execute(stmt).all()

                if not results_chunk:
                    # No more packed objects
                    break

                for _, hashkey in results_chunk:
                    known_packed_hashkeys.add(hashkey)

                last_pk = results_chunk[-1][0]
                if callback:
                    since_last_update += len(results_chunk)
                    if since_last_update >= update_every:
                        callback('update', value=since_last_update)
                        since_last_update = 0

            if callback and total:
                # Final call to complete the bar
                if since_last_update:
                    callback('update', since_last_update)
                # Perform any wrap-up, if needed
                callback('close', None)

        if callback:
            total = len(working_stream_list)
            # If we have a callback, compute the total count of objects in this pack
            callback('init', {'total': total, 'description': 'Bulk storing'})
            # Update at most 400 times, avoiding to increase CPU usage; if the list is small: every object.
            update_every = max(int(total / 400), 1)
            # Counter of how many objects have been since since the last update.
            # A new callback will be performed when this value is > update_every.
            since_last_update = 0

        # Outer loop: this is used to continue when a new pack file needs to be created
        while working_stream_list:
            # Store the last pack integer ID, needed to know later if I need to open a new pack
            last_pack_int_id = pack_int_id

            # Avoid concurrent writes on the pack file
            with self.lock_pack(str(pack_int_id)) as pack_handle:
                # Inner loop: continue until when there is a file, or
                # if we need to change pack (in this case `break` is called)

                # We will store here the dictionaries with the data to be pushed in the DB
                # By collecting the data and committing as a bulk operation at the end,
                # we highly improve performance
                obj_dicts = []

                while working_stream_list:
                    # Check in which pack I need to write to the next object
                    # Update the known size for the current pack before checking which pack to use
                    pack_int_id = self._get_pack_id_to_write_to(known_sizes={pack_int_id: pack_handle.tell()})
                    if pack_int_id != last_pack_int_id:
                        # Break from the inner while loop. This will:
                        # 1. go down after the while loop, performing commits and
                        #    final closing operations for this pack file
                        # 2. close the pack file, that was opened in the with statement
                        # 3. Iterate again with the outer loop, opening a new file
                        #    with the new pack_int_id that was just generated
                        break

                    # Get next stream, possibly preparing it to be open, or wrapping it
                    # if it is already open so it does not get open again
                    next_stream = working_stream_list.pop()
                    if open_streams:
                        stream_context_manager = next_stream
                    else:
                        stream_context_manager = nullcontext(next_stream)  # type: ignore[assignment]

                    if callback:
                        since_last_update += 1
                        if since_last_update >= update_every:
                            callback('update', since_last_update)
                            since_last_update = 0

                    # Get the position before writing the object - I need it if `no_holes` is True and the object
                    # is already there
                    position_before = pack_handle.tell()

                    obj_dict: dict[str, Any] = {}
                    obj_dict['pack_id'] = pack_int_id
                    obj_dict['compressed'] = compress
                    obj_dict['offset'] = pack_handle.tell()
                    with stream_context_manager as stream:
                        if no_holes and no_holes_read_twice:
                            # Compute the hash key before writing (I just read once)
                            (
                                obj_dict['hashkey'],
                                obj_dict['size'],
                            ) = compute_hash_and_size(stream, hash_type=self.hash_type)
                            if obj_dict['hashkey'] in known_packed_hashkeys:
                                # I recomputed the hashkey and this was already there: I don't try to write on disk,
                                # but I just continue.
                                # Note, however, that I first need to append the hash key to the list of
                                # hash keys to return at the end
                                hashkeys.append(obj_dict['hashkey'])
                                continue
                            # I didn't continue. Then, I need to store on disk, as it is a new unknown object.
                            # I therefore need to seek back to zero, because the next line will read it again
                            # in _write_data_to_packfile.
                            stream.seek(0)

                        (
                            obj_dict['size'],
                            obj_dict['hashkey'],
                        ) = self._write_data_to_packfile(
                            pack_handle=pack_handle,
                            read_handle=stream,
                            compress=compress,
                            hash_type=self.hash_type,
                        )
                    obj_dict['length'] = pack_handle.tell() - obj_dict['offset']
                    # Here, we have appended the object to the pack file.
                    # And now that we are done, we know the hash key.
                    # However, we have to cope with the fact that an object with the same hash key
                    # could be already inside the object.
                    # We cannot do a query for each object, it would be too expensive and inefficient.
                    # We need instead to rely of the unique constraint on the DB.
                    # However, the IntegrityError is raised not during the `add` call, but at the final
                    # `commit`.

                    # In this case, I have in memory a set of hash keys already in packs.
                    # Note that known_packed_hashkeys is defined only if no_holes is True.
                    if no_holes and obj_dict['hashkey'] in known_packed_hashkeys:
                        # The object is there!
                        # I seek back; I don't truncate, it's not needed.
                        # I will truncate only at the very end, if needed.
                        pack_handle.seek(position_before)
                    else:
                        # I use this, instead of a session.add()
                        # Either no_holes is False: then I don't know if the object exists, so I just try to insert
                        # it and in case do nothing; the space on disk might remain allocated (but unreferenced).
                        # Or `no_holes` is True and I don't have the object: this will insert the entry
                        obj_dicts.append(obj_dict)

                        # In the future, if there are memory issues with millions of objects,
                        # We can flush here to DB if there are too many objects in the cache.
                        # Also, there are other optimisations that can be done, like deleting
                        # the pack_metadata when not needed anymore etc.

                        # I also add the hash key in the known_packed_hashkeys (if no_holes, when this is defined)
                        if no_holes:
                            known_packed_hashkeys.add(obj_dict['hashkey'])

                    # Now, I have two options.
                    # 1. I just leave in the unused bits, and we do a re-packing later.
                    #    This is ok for efficiency, but might be problematic if you put a lot of
                    #    very similar objects, and get close to the hard-drive disk limit.
                    #    In this case, it becomes very hard to create a new 'vacuumed' pack.
                    # 2. We do a check (but this must be done object by object), performing another query,
                    #    and checking if we get the same object or a different one. If it's a different one,
                    #    we go back in the file and truncate it (or simply start writing again from there).
                    #    This might be slow as you have to do a query per object, and also risks that if you
                    #    are writing a lot of times objects that already exist, you 'burn' your hard-drive
                    #    by writing in the very same spot.
                    # 3. We do a very first query at the beginning to get *all hashes*, and we use it to drop
                    #    immediately. However, it's risky as one might run out of memory.
                    #    3a. An option could be not to store the *whole* hash key, but just the first part of the
                    #    hash. This should reduce the memory requirements, and we can do the query only if there
                    #    are potential conflicts.
                    # For now, I just go with option 1 - it's simpler to code, and still safe unless you
                    # end out of space. I would try next 3a, in case.

                    # Append the new hash key to the list of hash keys to return
                    hashkeys.append(obj_dict['hashkey'])

                if no_holes:
                    # If I don't want holes, I might be left in a case where at the end of the pack
                    # I have written some bytes and then I have seeked back. I truncate then the file at the current
                    # position.
                    pack_handle.truncate()

                # It's now time to write to the DB, in a single bulk operation (per pack)
                if obj_dicts:
                    session.execute(
                        Obj.__table__.insert().prefix_with(  # pylint: disable=no-member
                            'OR IGNORE'
                        ),
                        obj_dicts,
                    )
                    # Clean up the list - this will be cleaned up also later,
                    # but it's better to make sure that we do it here, to avoid trying to rewrite
                    # the same objects again
                    obj_dicts = []
                # I don't commit here; I commit after making sure the file is flushed and closed

                if do_fsync:
                    safe_flush_to_disk(
                        pack_handle,
                        Path(pack_handle.name).resolve(),
                        use_fullsync=True,
                    )

            # OK, if we are here, file was flushed, synced to disk and closed.
            # Let's commit then the information to the DB, so it's officially a
            # packed object. Note: committing as soon as we are done with one pack,
            # so if there's a problem with one pack we don't start operating on the next one
            # Note: because of the logic above, in theory this should not raise an IntegrityError!
            # For efficiency, you might want to set do_commit = False in the call, and then
            # call a `session.commit()` in the caller, as it is done for instance in `import_files()`.
            if do_commit:
                session.commit()

        if callback:
            # Final call to complete the bar
            if since_last_update:
                callback('update', since_last_update)
            # Perform any wrap-up, if needed
            callback('close', value=None)

        return hashkeys

    def add_objects_to_pack(  # pylint: disable=too-many-arguments
        self,
        content_list: list[bytes] | tuple[bytes, ...],
        compress: bool = False,
        no_holes: bool = False,
        no_holes_read_twice: bool = True,
        callback: Callable | None = None,
        do_fsync: bool = True,
        do_commit: bool = True,
    ) -> list[str]:
        """Add objects directly to a pack, reading from a list of content byte arrays.

        This is a maintenance operation, available mostly for efficiency reasons
        e.g. if you are creating a container from scratch.
        As such, it needs to be done only by one process.

        :note: use this only if you know the full list of contents fits in memory.
          Otherwise, call the add_streamed_objects_to_pack instead.

        :param content_list: a list of content bytestreams to add.
        :param compress: if True, compress objects before storing them.
        :param no_holes: if True, goes back and truncate the pack if the object that was just
            added already exists on the container. See comments in the docstring of ``add_streamed_objects_to_pack``.
        :param no_holes_read_twice: Read the objects and streams twice (and recompute the hash twice but avoid
            to write on disk and then overwrite with another object).
            See comments in the docstring of ``add_streamed_objects_to_pack``.
            This variable is ignored if `no_holes` is False.
        :param callback: a callback to monitor the progress, see docstring of `_validate_hashkeys_pack()`
        :param do_fsync: if True (default), call an fsync for every pack file, to ensure flushing to
            disk. See docstring of `add_streamed_objects_to_pack()` for further comments on the use of this flag.
        :param do_commit: if True (default), commit data to the DB after every pack is written.
            See docstring of `add_streamed_objects_to_pack()` for further comments on the use of this flag.

        :return: a list of object hash keys
        """
        if not self.is_initialised:
            raise ValueError('Invalid use of function, please first initialise the container.')
        stream_list: list[StreamSeekBytesType] = [io.BytesIO(content) for content in content_list]
        return self.add_streamed_objects_to_pack(
            stream_list=stream_list,
            compress=compress,
            no_holes=no_holes,
            no_holes_read_twice=no_holes_read_twice,
            callback=callback,
            do_fsync=do_fsync,
            do_commit=do_commit,
        )

    def loosen_object(self, hashkey):
        """
        Takes a specific object and makes it also available in the loose directory.

        Return the path to the loose file.

        **Important note**: this function cannot guarantee that later code
        will find the loose object. If a concurrent packing/clean_storage
        operation is running, the loose object might be deleted.
        So it's the responsibility of the caller to check the file
        and possibly re-call this method to re-loosen it.

        This is used when reading a packed file that was compressed and is accessed with seek
        (especially when whence=1 or 2). Then, we just uncompress it fully in the loose folder.
        This will allow very efficient random access to the file, without the need to re-decompress
        the file at every seek (at a previous position than the current one).

        See also https://github.com/aiidateam/disk-objectstore/issues/136#issuecomment-1599337449
        for a discussion of why this is better than trying to keep a cache in memory of the
        decompresser at specific positions in the file, to reduce the amount of bytes to decompress.
        """
        # If the object already exists, I just return the path and
        # avoid to re-create it. As mentioned in the docstring, this is
        # OK as I'm not giving a guarantee that the file will be there later
        # (I cannot do it - even if I put more complex logic here, once the
        # function returns another concurrent clean_storage call could
        # remove the file.
        loose_path = self._get_loose_path_from_hashkey(hashkey)
        if loose_path.exists():
            return loose_path

        with self.get_object_stream(hashkey) as stream:
            # This always rewrites it as loose
            written_hashkey = self.add_streamed_object(stream)

        assert written_hashkey == hashkey, (
            'Mismatch in the hashkey when rewriting an existing object as loose! {written_hashkey} vs {hashkey}'
        )
        return self._get_loose_path_from_hashkey(hashkey)

    def _vacuum(self) -> None:
        """Perform a `VACUUM` operation on the SQLite operation.

        This is critical for two aspects:

        1. reclaiming unused space after many deletions
        2. reordering data on disk to make data access *much* more efficient

        (See also description in issue #94).
        """
        # VACUUM cannot be performed from within a transaction
        # see: https://github.com/sqlalchemy/sqlalchemy/discussions/6959
        session = self._get_operation_session()
        session.execute(text('COMMIT'))
        session.execute(text('VACUUM'))
        # ensure sqlalchemy knows to open a new transaction for the next execution
        session.commit()

    def clean_storage(  # pylint: disable=too-many-branches,too-many-locals
        self, vacuum: bool = False
    ) -> None:
        """Perform some clean-up of the container.

        .. note:: this is an operation that should be run only by one process at a given time! Don't call it twice.

        In particular:
        - if `vacuum` is True, it first VACUUMs the DB, reclaiming unused space and
          making access much faster
        - it removes duplicates if any, with some validation
        - it cleans up loose objects that are already in packs
        """
        # I start by VACUUMing the DB - this is something useful to do
        if vacuum:
            self._vacuum()

        all_duplicates = os.listdir(self._get_duplicates_folder())
        duplicates_mapping = defaultdict(list)

        for duplicate in all_duplicates:
            # I check only duplicates, but I don't delete files that start with a dot
            # (these might have been added by some process scanning the folders or something similar, like
            # .DS_Store on macOS)
            if '.' in duplicate and not duplicate.startswith('.'):
                reference_obj_hashkey = duplicate.partition('.')[0]
                duplicates_mapping[reference_obj_hashkey].append(duplicate)

        for reference_obj_hashkey in duplicates_mapping:
            try:
                with self.get_object_stream(reference_obj_hashkey) as stream:
                    computed_hash, _ = compute_hash_and_size(stream, self.hash_type)
            except NotExistent:
                # pylint: disable=raise-missing-from
                # The object is not in the repository. It has probably been deleted and for some
                # reason the duplicates have not been cleaned. I raise: this might have appened for instance
                # because two processes tried to write, the first locked, the second gave up and created a
                # duplicate, but then the first failed.
                # We don't implement it, but what should be done is to pick one of the duplicates, check that
                # the hash is correct, and put it in the right place as a loose object.
                raise InconsistentContent(
                    f"There is at least a duplicate for object '{reference_obj_hashkey}' "
                    'that however does not exist anymore. '
                    "If you don't need it, use `delete_objects()` passing this hash key to clean up the repository, "
                    'or attempt a manual recovery of the duplicate'
                )

            if computed_hash == reference_obj_hashkey:
                # The object is in the repo and has the correct hashkey: we just remove all duplicates
                for duplicate in duplicates_mapping[reference_obj_hashkey]:
                    os.remove(self._get_duplicates_folder() / duplicate)
            else:
                good_duplicate = None
                for duplicate in duplicates_mapping[reference_obj_hashkey]:
                    with open(self._get_duplicates_folder() / duplicate, 'rb') as fhandle:
                        computed_hash, _ = compute_hash_and_size(fhandle, self.hash_type)
                    if computed_hash == reference_obj_hashkey:
                        # We found a duplicate that has the correct hash key: let's put it in place
                        good_duplicate = duplicate
                        break
                else:
                    # No valid duplicates found! I raise
                    raise InconsistentContent(
                        f"There are duplicates of '{reference_obj_hashkey}' but they are all corrupt"
                    )
                # If we are here, we found the "good duplicate"; let's put it in place
                # It should not be None, I should have raised!
                assert good_duplicate is not None
                os.replace(
                    self._get_duplicates_folder() / good_duplicate,
                    self._get_loose_path_from_hashkey(reference_obj_hashkey),
                )
                # Let's remove all other duplicates
                for duplicate in duplicates_mapping[reference_obj_hashkey]:
                    if duplicate == good_duplicate:
                        # Let's skip the one I already moved
                        continue
                    os.remove(self._get_duplicates_folder() / duplicate)

        loose_objects = set(self._list_loose())
        # Force reload of the session to get the most up-to-date packed objects
        self.close()

        session = self._get_operation_session()
        # I search now for all loose hash keys that exist also in the packs
        existing_packed_hashkeys = []
        if len(loose_objects) <= self._MAX_CHUNK_ITERATE_LENGTH:
            for chunk in chunk_iterator(loose_objects, size=self._IN_SQL_MAX_LENGTH):
                # I check the hash keys that are already in the pack
                stmt = select(Obj.hashkey).where(Obj.hashkey.in_(chunk))
                for row in session.execute(stmt):
                    existing_packed_hashkeys.append(row[0])
        else:
            sorted_hashkeys = sorted(loose_objects)
            pack_iterator = session.execute(text('SELECT hashkey FROM db_object ORDER BY hashkey'))

            # The query returns a tuple of length 1, so I still need a left_key
            for res, where in detect_where_sorted(pack_iterator, sorted_hashkeys, left_key=lambda x: x[0]):
                if where == Location.BOTH:
                    existing_packed_hashkeys.append(res[0])

        # I now clean up loose objects that are already in the packs.
        # Here, we assume that if it's already packed, it's safe to assume it's uncorrupted.
        # If we want to do checks, they should be done here before deleting
        for obj_hashkey in existing_packed_hashkeys:
            try:
                os.remove(self._get_loose_path_from_hashkey(obj_hashkey))
            except PermissionError:
                # This can happen on Windows if one of the loose objects is still open.
                # I just ignore, I will remove it in a future call of this method.
                pass

    def import_objects(  # pylint: disable=too-many-locals,too-many-statements,too-many-branches,too-many-arguments
        self,
        hashkeys: Iterable[str],
        source_container: Container,
        compress: bool = False,
        target_memory_bytes: int = 104857600,
        callback: Callable | None = None,
        do_fsync: bool = True,
    ) -> dict[str, str]:
        """Imports the objects with the specified hashkeys into the container.

        :param hashkeys: an iterable of hash keys.
        :param source_container: another Container class containing the objects with the given hash keys.
        :param compress: specifies if content should be stored in compressed form.
        :param target_memory_bytes: how much data to store in RAM before actually storing in the container.
            Larger values allow to read and write in bulk that is more efficient, but of course require more memory.
            Note that actual memory usage will be larger (SQLite DB, storage of the hashkeys are not included - this
            only counts the RAM needed for the object content). Default: 100MB.
        :param callback: a callback to monitor the importing process. See docstring of `_validate_hashkeys_pack()`.
        :param do_fsync: whether to do a fsync on every pack object when it's written. True by default; set it
            to False for efficiency if this guarantee is not needed, e.g. if you are creating a new
            Container from scratch as a part of a larger import/export operation.

        :return: a mapping from the old hash keys (in the ``source_container``) to the new hash keys
            (in this container).
        """
        old_obj_hashkeys = []
        new_obj_hashkeys = []

        # We load data in this cache as long as the memory usage is < target_memory_bytes
        # We then flush in 'bulk' to the `other_container`, thus speeding up the process
        content_cache: dict[str, bytes] = {}
        cache_size = 0

        if source_container.hash_type == self.hash_type:
            # In this case, I can use some optimisation, because I can just work on the intersection
            # of the hash keys, since I can know in advnace which objects are already present.
            sorted_hashkeys = sorted(set(hashkeys))

            if callback:
                # If we have a callback, compute the total count of objects in this pack
                total = len(sorted_hashkeys)
                callback(
                    action='init',
                    value={'total': total, 'description': 'Listing objects'},
                )
                # Update at most 400 times, avoiding to increase CPU usage; if the list is small: every object.
                update_every = max(int(total / 1000), 1)
                # Counter of how many objects have been since since the last update.
                # A new callback will be performed when this value is > update_every.
                since_last_update = 0

            sorted_loose = sorted(self._list_loose())
            # This is a very efficient way to get a sorted iterator without preloading everything in memory
            # NOTE: this might be slow in the combination of these two cases:
            # 1. the pack index (SQLite DB) of this repository is not VACUUMed
            # AND
            # 2. the pack index (SQLite DB) is not in the OS disk cache
            # In this case, also the index on the hash key is scattered on disk and reading will be very slow,
            # see issue #94.
            # NOTE: I need to wrap in the `yield_first_element` iterator since it returns a list of lists
            sorted_packed = yield_first_element(
                self._get_operation_session().execute(text('SELECT hashkey FROM db_object ORDER BY hashkey'))
            )
            sorted_existing = merge_sorted(sorted_loose, sorted_packed)

            # Hashkeys will be replaced with only those that are not yet in this repository (i.e., LEFTONLY)
            hashkeys = []
            for item, where in detect_where_sorted(sorted_hashkeys, sorted_existing):
                if callback and where in [Location.BOTH, Location.LEFTONLY]:
                    # It is in the sorted hash keys. Since this is the one for which I know the length efficiently,
                    # I use it for the progress bar. This will be relatively accurate for large lists of hash keys,
                    # but will not show a continuous bar if the list of hash keys to import is much shorter than
                    # the list of hash keys in this (destination) container. This is probably OK, though.
                    since_last_update += 1
                    if since_last_update >= update_every:
                        callback('update', since_last_update)
                        since_last_update = 0

                if where == Location.LEFTONLY:
                    hashkeys.append(item)

            if callback:
                # Final call to complete the bar
                if since_last_update:
                    callback('update', since_last_update)
                # Perform any wrap-up, if needed
                callback('close', None)

            # I just insert the new objects without first checking that I am not leaving holes in the pack files,
            # as I already checked here.
            no_holes = False
            no_holes_read_twice = False
        else:
            # hash types are different: I have to add all objects that were provided as I have no way to check
            # if they already exist
            no_holes = True
            no_holes_read_twice = True

        if callback:
            # If we have a callback, compute the total count of objects in this pack
            total = len(set(hashkeys))
            callback('init', {'total': total, 'description': 'Copy objects'})
            # Update at most 400 times, avoiding to increase CPU usage; if the list is small: every object.
            update_every = max(int(total / 1000), 1)
            # Counter of how many objects have been since since the last update.
            # A new callback will be performed when this value is > update_every.
            since_last_update = 0

        with source_container.get_objects_stream_and_meta(hashkeys) as triplets:
            for old_obj_hashkey, stream, meta in triplets:
                # If we are here, these are not None - I check, this is also
                # useful to help mypy check the types
                assert stream is not None
                assert meta.size is not None
                if meta.size > target_memory_bytes:
                    # If the object itself is too big, just write it directly
                    # via streams, bypassing completely the cache. I don't touch the cache in this case,
                    # maybe it's still almost empty.
                    old_obj_hashkeys.append(old_obj_hashkey)
                    # I put this object to the pack, in streamed form, and I store the hash key
                    # I accept the performance hit of reading twice (possibly uncompressing from the source)
                    # but I avoid to write a huge object to disk when it's not needed because already available
                    # on the destination
                    new_obj_hashkeys.append(
                        self.add_streamed_object_to_pack(
                            stream,
                            compress=compress,
                            no_holes=no_holes,
                            no_holes_read_twice=no_holes_read_twice,
                            do_fsync=do_fsync,
                            do_commit=False,  # I will do a final commit
                        )
                    )
                elif cache_size + meta.size > target_memory_bytes:
                    # I were to read the content, I would be filling too much memory - I flush the cache first,
                    # and transfer the data, before acting on this object.

                    # I just flush the cache if it's not empty (zip would fail in this case)
                    # This should always be True if we are here, but I do it just in case
                    if content_cache:
                        # I create a list of hash keys and the corresponding content
                        temp_old_hashkeys, data = zip(*content_cache.items())

                        # I put all of them in bulk
                        # I accept the performance hit of reading twice if the hash type is different
                        # (especially since it's already on memory)
                        temp_new_hashkeys = self.add_objects_to_pack(
                            data,
                            compress=compress,
                            no_holes=no_holes,
                            no_holes_read_twice=no_holes_read_twice,
                            do_fsync=do_fsync,
                            do_commit=False,
                        )

                        # I update the list of known old (this container) and new (other_container) hash keys
                        old_obj_hashkeys += temp_old_hashkeys
                        new_obj_hashkeys += temp_new_hashkeys

                        # Flush the content of the cache
                        content_cache = {}
                        cache_size = 0

                    # I add this to the cache for the next round (I know it's going to fit in the memory,
                    # otherwise I would have processed it directly, bypassing the cache).
                    content_cache[old_obj_hashkey] = stream.read()
                    # I update the cache size
                    cache_size += meta.size
                else:
                    # I can add this object to the memory cache, it is not too big.
                    # I store it as a BytesIO so it still provides the stream methods like `.read`.
                    # Key old hash key (in this repo); value: the stream
                    content_cache[old_obj_hashkey] = stream.read()
                    # I update the cache size
                    cache_size += meta.size

                if callback:
                    since_last_update += 1
                    if since_last_update >= update_every:
                        callback('update', since_last_update)
                        since_last_update = 0

        if callback:
            # Final call to complete the bar
            if since_last_update:
                callback('update', since_last_update)
            # Perform any wrap-up, if needed
            callback('close', None)

        # The for loop is finished. I can also go out of the `with` context manager because whatever is in the
        # cache is in memory. Most probably I still have content in the cache, just flush it,
        # with the same logic as above.

        # I just flush the cache if it's not empty (zip would fail in this case)
        if content_cache:
            # I create a list of hash keys and the corresponding content
            temp_old_hashkeys, data = zip(*content_cache.items())
            # I put all of them in bulk

            temp_new_hashkeys = self.add_objects_to_pack(
                data,
                compress=compress,
                no_holes=no_holes,
                no_holes_read_twice=no_holes_read_twice,
                callback=rename_callback(callback, new_description='Final flush'),
                do_fsync=do_fsync,
                # I will commit at the end
                do_commit=False,
            )

            # I update the list of known old (this container) and new (other_container) hash keys
            old_obj_hashkeys += temp_old_hashkeys
            new_obj_hashkeys += temp_new_hashkeys

        # Create a mapping from the old to the new hash keys: old_new_obj_hashkey_mapping[old_hashkey] = new_hashkey
        old_new_obj_hashkey_mapping = dict(zip(old_obj_hashkeys, new_obj_hashkeys))

        # Since I called the `add_objects_to_pack` without committing (gives a boost for performance),
        # I need now to commit to save what I've been doing.
        self._get_operation_session().commit()

        return old_new_obj_hashkey_mapping

    # Let us also compute the hash
    def _validate_hashkeys_pack(  # pylint: disable=too-many-locals
        self, pack_id: int, callback: Callable | None = None
    ) -> dict[str, list[str | Any] | list[Any]]:
        """Validate all hashkeys and returns a dictionary of problematic entries.

        The keys are the problem type, the values are a list of hashkeys of problematic objects.
        Currently implemented problems:

        - ``invalid_hashes_packed``: the (re)computed hash does not match the hash key
        - ``invalid_sizes_packed``: the (re)computed size does not match the object size (this can happen for
          compressed objects)
        - ``overlapping_packed``: packed object have some
          overlap

        Note that the same hash key can appear in multiple lists.

        The correct, future-proof way to check if there is any error is:

          retdict = _validate_hashkeys_pack(...)
          has_error = any(retdict.values())

        Note however that, as an user, you should *not* do this.
        This is an internal function that returns
        a dictionary. But when called internally from `validate()`, then
        `validate()` will convert the results (enriched with the results)
        from loose objects into a `ValidationIssues` dataclass.
        In that case, you can just call the `is_valid()` method of the `ValidationIssues` dataclass.

        :param pack_id: the pack ID to check
        :param callback: a callback to be called at every iteration of an object. This is useful to show e.g. a
            progress bar.
            This callback shold have the following signature: ``def callback(action, value)``.
            The call back is called:
            - at the very beginning, with ``action=='init'`` and value being a dictionary with the following keys:
              ``total``, with the total number of objects that the function will loop on, and ``description`` with a
              human-readable description with the current pack number.
            - after every object has been processed, with ``action=='update'`` and value equal to the number of
              newly processed entries since the last call.
            - at the end, with ``action=='close'`` and value equal to ``None``.

        Here is a minimal example of progress bar using the ``tqdm`` library:

            class CallbackTqdm:
                def __init__(self):
                    self.progress_bar = None

                def callback(self, action, value):
                    import tqdm

                    if action == 'init':
                        if self.progress_bar is not None:
                            self.progress_bar.close()
                        self.progress_bar = tqdm.tqdm(total=value['total'], desc=value['description'])
                    elif action == 'update':
                        if value is None:
                            value = 1
                        self.progress_bar.update(n=value)
                    elif action == 'close':
                        self.progress_bar.close()
                        self.progress_bar = None

            callback_tqdm = CallbackTqdm()
            container.validate(callback=callback_tqdm.callback)
        """
        # pylint: disable=too-many-locals
        # Will contain hashkeys of invalid objects
        invalid_hashes = []
        invalid_sizes = []
        overlapping = []

        session = self._get_operation_session()

        if callback:
            # If we have a callback, compute the total count of objects in this pack
            total = session.scalar(select(func.count()).select_from(Obj).where(Obj.pack_id == pack_id))
            callback(
                action='init',
                value={'total': total, 'description': f'Pack {pack_id}'},
            )
            # Update at most 400 times, avoiding to increase CPU usage; if the list is small: every object.
            update_every = max(int(total / 400), 1)
            # Counter of how many objects have been since since the last update.
            # A new callback will be performed when this value is > update_every.
            since_last_update = 0

        # Open the pack only once, read it in order
        pack_path = self._get_pack_path_from_pack_id(str(pack_id))
        current_pos = 0
        with open(pack_path, mode='rb') as pack_handle:
            stmt = (
                select(Obj.hashkey, Obj.size, Obj.offset, Obj.length, Obj.compressed)
                .where(Obj.pack_id == pack_id)
                .order_by(Obj.offset)
            )
            for hashkey, size, offset, length, compressed in session.execute(stmt):
                obj_reader: StreamSeekBytesType = PackedObjectReader(fhandle=pack_handle, offset=offset, length=length)
                if compressed:
                    # I don't pass a LazyLooseStream: in the validate
                    # I should only ever read linearly, so it should not be needed
                    # to have the possibility to get a loose uncompressed version
                    # of the object.
                    obj_reader = self._get_stream_decompresser()(obj_reader)

                computed_hash, computed_size = compute_hash_and_size(obj_reader, self.hash_type)

                # Check object correctness
                if computed_hash != hashkey:
                    invalid_hashes.append(hashkey)
                if computed_size != size:
                    invalid_sizes.append(hashkey)

                # Check that there are no overlapping objects
                if offset < current_pos:
                    overlapping.append(hashkey)
                current_pos = offset + length

                if callback:
                    since_last_update += 1
                    if since_last_update >= update_every:
                        callback(action='update', value=since_last_update)
                        since_last_update = 0

        if callback:
            # Final call to complete the bar
            if since_last_update:
                callback(action='update', value=since_last_update)
            # Perform any wrap-up, if needed
            callback(action='close', value=None)

        return {
            'invalid_hashes_packed': invalid_hashes,
            'invalid_sizes_packed': invalid_sizes,
            'overlapping_packed': overlapping,
        }

    def validate(self, callback: Callable | None = None) -> ValidationIssues:
        """Perform a number of validations on the container content, to make sure it is not corrupt.

        The callback can be used to show a progress bar (see e.g. its use in the `validate` command of
        the `dostore` command-line interface).

        Return a `ValidationIssues` dataclass.
        You can call the `is_valid()` method of the returned `ValidationIssues`
        dataclass to check if there are errors, or check all fields if you
        prefer and see if all fields are empty lists (which means no error).
        """
        all_errors: dict[str, list[str]] = {field.name: [] for field in dataclasses.fields(ValidationIssues)}

        all_loose = set(self._list_loose())

        if callback:
            callback(
                action='init',
                value={'total': len(all_loose), 'description': 'Loose objects'},
            )

        for hashkey in all_loose:
            with open(self._get_loose_path_from_hashkey(hashkey), 'rb') as fhandle:
                computed_hash, _ = compute_hash_and_size(fhandle, self.hash_type)
                if computed_hash != hashkey:
                    all_errors['invalid_hashes_loose'].append(hashkey)
                if callback:
                    # Update for each object
                    callback(action='update', value=1)
        if callback:
            callback(action='close', value=None)

        session = self._get_operation_session()

        all_pack_ids = sorted({res[0] for res in session.execute(select(Obj.pack_id).distinct())})

        for pack_id in all_pack_ids:
            pack_errors = self._validate_hashkeys_pack(pack_id=pack_id, callback=callback)
            for error_type, problematic_objects in pack_errors.items():
                all_errors[error_type] += problematic_objects

        return ValidationIssues(**dict(all_errors))

    def delete_objects(self, hashkeys: list[str]) -> list[str | Any]:
        """Delete the selected objects.

        .. note:: In the current version, this has to be considered a maintenance operation, and as such it should
           be executed when *no process is accessing the repository*.

           If processes are accessing in parallel, a few race conditions might happen:

           - The delete might fail because the loose object is open or reading the object might fail with
             a PermissionError because the object is being deleted (on Windows)
           - On MacOS, there is an unexpected race condition for which when reading the object during concurrent delete,
             one gets an empty handle instead of either FileNotFoundError or the actual content (even if this seems
             not to be the case anymore with recent, post-2021 Apple filesystems)
           - Routines might get the list of files before performing operations, and the objects might disappear in the
             meantime
           - Write access to packs is not possible as the DB will be locked (e.g. writing directly to packs, or
             packing loose objects).

          For this reason, we stop at the first error (a subset of the objects requested might have been deleted), i.e.
          the delete operation is not atomic or transacted.

        .. note:: If an object is both loose and packed, this is a valid condition. For this reason, when deleting,
           we first remove it from loose objects - if the object is also packed, this is a no-op from the point of
           view of the container. Only then we delete the packed versions. If we did the opposite, we would have
           situations, e.g. in failures, where objects go back from packed to loose.
           In addition, however, especially on Windows we might have created some duplicates in the duplicates folder.
           I will delete those, if they exist, as the first thing.

        .. note:: Deletion of loose objects is done by directly removing the objects.
           Deletion of packed objects is a 'soft' delete, meaning that the entry is just removed from the SQLite DB,
           but the data will still occupy data on disk.
           One needs to do a full repack to recover disk space.

        :param hashkeys: hashkeys to be deleted
        :return: a list of hashkeys that were actually deleted (might be shorted if non-existing hashkeys were asked)
        """
        deleted_loose = set()
        deleted_packed = set()

        all_duplicates = os.listdir(self._get_duplicates_folder())

        for hashkey in hashkeys:
            # Filter only duplicates of this object and delete them
            duplicates_this_object = [
                duplicate_fname for duplicate_fname in all_duplicates if duplicate_fname.startswith(f'{hashkey}.')
            ]
            for duplicate_fname in duplicates_this_object:
                # For now I don't put checks - I should be the only one accessing the container, so I should not
                # get PermissionError or similar exceptionss
                os.remove(self._get_duplicates_folder() / duplicate_fname)
            try:
                os.remove(self._get_loose_path_from_hashkey(hashkey))
                deleted_loose.add(hashkey)
            except FileNotFoundError:
                # No loose object: it's OK
                pass

        session = self._get_operation_session()

        # Operate in chunks, due to the SQLite limits
        # (see comment above the definition of self._IN_SQL_MAX_LENGTH)
        for chunk in chunk_iterator(hashkeys, size=self._IN_SQL_MAX_LENGTH):
            results = session.execute(select(Obj.hashkey).where(Obj.hashkey.in_(chunk)))
            deleted_this_chunk = [res[0] for res in results]
            # I need to specify either `False` or `'fetch'`
            # otherwise one gets 'sqlalchemy.exc.InvalidRequestError: Could not evaluate current criteria in Python'
            # `'fetch'` will run the query twice so it's less efficient
            # False is beter but one needs to either `expire_all` at the end, or commit.
            # I will commit at the end.
            stmt = delete(Obj).where(Obj.hashkey.in_(chunk)).execution_options(synchronize_session=False)
            session.execute(stmt)
            deleted_packed.update(deleted_this_chunk)

        session.commit()

        # If no error occurred, then the union is the list of all objects deleted.
        # Note: in the future, if we allow partial deletion, if an object was deleted from loose but there was
        # an error while deleting the packed version of an object (even if the loose version of the same object
        # was deleted) should be considered as if the object has *not* been deleted
        return list(deleted_loose.union(deleted_packed))

    def repack(
        self,
        compress_mode: CompressMode = CompressMode.KEEP,
        callback: None | (Callable[[str, Any], None]) = None,
    ) -> None:
        """Perform a repack of all packed objects.

        At the end, it also VACUUMs the DB to reclaim unused space and make
        access more efficient.

        This is a maintenance operation.

        :param compress_mode: see docstring of ``repack_pack``.
        :param callback: a callback function that can be used to report progress.
            The callback function should accept two arguments: a string with the action being performed
            and the value of the action. The action can be "init" (initialization),
            "update" (update of the progress), or "close" (finalization).
            In case of "init", the value is a dictionary with the key "total" as the total size of the operation
            and key "description" as the label of the operation.
            In case of "update", the value is amount of the operation that has been completed.
            In case of "close", the value is None.
            return value of the callback function is ignored.
        """
        for pack_id in self._list_packs():
            self.repack_pack(pack_id, compress_mode=compress_mode, callback=callback)
        self._vacuum()

    def repack_pack(  # pylint: disable=too-many-branches,too-many-statements,too-many-locals
        self,
        pack_id: str,
        compress_mode: CompressMode = CompressMode.KEEP,
        callback: None | (Callable[[str, Any], None]) = None,
    ) -> None:
        """Perform a repack of a given pack object.

        This is a maintenance operation.

        :param compress_mode: must be a valid CompressMode enum type.
            Currently, the only implemented mode is KEEP, meaning that it
            preserves the same compression (this means that repacking is *much* faster
            as it can simply transfer the bytes without decompressing everything first,
            and recompressing it back again).
        :param callback: a callback function that can be used to report progress.
            The callback function should accept two arguments: a string with the action being performed
            and the value of the action. The action can be "init" (initialization),
            "update" (update of the progress), or "close" (finalization).
            In case of "init", the value is a dictionary with the key "total" as the total size of the operation
            and key "description" as the label of the operation.
            In case of "update", the value is amount of the operation that has been completed.
            In case of "close", the value is None.
            return value of the callback function is ignored.
        """
        assert pack_id != self._REPACK_PACK_ID, (
            f"The specified pack_id '{pack_id}' is invalid, it is the one used for repacking"
        )

        # Check that it does not exist
        assert not self._get_pack_path_from_pack_id(self._REPACK_PACK_ID, allow_repack_pack=True).exists(), (
            f"The repack pack '{self._REPACK_PACK_ID}' already exists, probably a previous repacking aborted?"
        )

        session = self._get_operation_session()

        one_object_in_pack = session.execute(select(Obj.id).where(Obj.pack_id == pack_id).limit(1)).all()
        if not one_object_in_pack:
            # No objects. Clean up the pack file, if it exists.
            if self._get_pack_path_from_pack_id(pack_id).exists():
                os.remove(self._get_pack_path_from_pack_id(pack_id))
            return

        obj_dicts = []
        # At least one object. Let's repack. We have checked before that the
        # REPACK_PACK_ID did not exist.
        if callback:
            callback(
                'init',
                {
                    'total': self.get_total_size()['total_size_packed'],
                    'description': f'Repack {pack_id}',
                },
            )
        with self.lock_pack(str(self._REPACK_PACK_ID), allow_repack_pack=True) as write_pack_handle:
            with open(self._get_pack_path_from_pack_id(pack_id), 'rb') as read_pack:
                stmt = (
                    select(
                        Obj.id,
                        Obj.hashkey,
                        Obj.size,
                        Obj.offset,
                        Obj.length,
                        Obj.compressed,
                    )
                    .where(Obj.pack_id == pack_id)
                    .order_by(Obj.offset)
                )
                for (
                    rowid,
                    hashkey,
                    size,
                    offset,
                    length,
                    source_compressed,
                ) in session.execute(stmt):
                    # This is the read handle of the bytes in the pack - it might be
                    read_handle: PackedObjectReader | ZlibStreamDecompresser = PackedObjectReader(
                        read_pack, offset, length
                    )

                    # Determine if I should compress or not the destination - this function will
                    # try to do it in a cheap way (e.g. if the source is already compressed, will just
                    # use the information to decide; only if the source is uncompressed and
                    # the compress_mode is AUTO, it will need to read (part of) the stream to decide if
                    # it's worth compressing or not.
                    dest_compressed = should_compress(
                        source_stream=read_handle,
                        compress_mode=compress_mode,
                        source_compressed=source_compressed,
                        source_length=length,
                        source_size=size,
                    )

                    # Prepare the object for the new entry in the repack-pack
                    obj_dict = {}
                    obj_dict['id'] = rowid
                    # no need to rehash, it's the same object, and we are in the same container, so we are
                    # using the same hashing algorithm
                    obj_dict['hashkey'] = hashkey
                    obj_dict['pack_id'] = self._REPACK_PACK_ID
                    # The uncompressed size is the same
                    obj_dict['size'] = size
                    obj_dict['compressed'] = dest_compressed
                    obj_dict['offset'] = write_pack_handle.tell()

                    if source_compressed == dest_compressed:
                        # In this branch, we can just transfer the bytes, as we are using the *same* compression
                        # method in the source and destionation

                        # Transfer data in chunks.
                        # No need to rehash - it's the same container so the same hash.
                        # Not checking the compression on source or destination - we are assuming
                        # for now that the mode is KEEP.
                        while True:
                            chunk = read_handle.read(self._CHUNKSIZE)
                            if chunk == b'':
                                # Returns an empty bytes object on EOF.
                                break
                            write_pack_handle.write(chunk)
                    else:
                        # The compression mode is different: then, I have to properly take into account compression
                        # in the source and in the destination.
                        if source_compressed:
                            read_handle = self._get_stream_decompresser()(read_handle)
                        if dest_compressed:
                            compressobj = self._get_compressobj_instance()
                            while True:
                                chunk = read_handle.read(self._CHUNKSIZE)
                                if chunk == b'':
                                    # Returns an empty bytes object on EOF.
                                    break
                                write_pack_handle.write(compressobj.compress(chunk))
                            # Write the remaining of the file, if any leftovers are still present in the
                            # compressobj
                            write_pack_handle.write(compressobj.flush())
                        else:
                            while True:
                                chunk = read_handle.read(self._CHUNKSIZE)
                                if chunk == b'':
                                    # Returns an empty bytes object on EOF.
                                    break
                                write_pack_handle.write(chunk)

                    # Set correctly the length on disk
                    obj_dict['length'] = write_pack_handle.tell() - obj_dict['offset']
                    # Appending for later bulk commit
                    # I will assume that all objects of a single pack fit in memory
                    obj_dicts.append(obj_dict)
                    if callback:
                        callback('update', obj_dict['size'])
            # safe flush to disk seems to be a time consuming operation, but no easy way to include in the progress bar
            safe_flush_to_disk(
                write_pack_handle,
                self._get_pack_path_from_pack_id(self._REPACK_PACK_ID, allow_repack_pack=True),
            )
        if callback:
            callback('close', None)
        # We are done with data transfer.
        # At this stage we just have a new pack -1 (_REPACK_PACK_ID) but it is never referenced.
        # Let us store the information in the DB.
        # We had already checked earlier that this at least one exists.
        session.bulk_update_mappings(Obj, obj_dicts)
        # I also commit.
        session.commit()
        # Clean up the cache
        obj_dicts = []

        # Now we can safely delete the old object. I just check that there is no object still
        # refencing the old pack, to be sure.
        one_object_in_pack = session.execute(select(Obj.id).where(Obj.pack_id == pack_id).limit(1)).all()
        assert not one_object_in_pack, (
            f"I moved the objects of pack '{pack_id}' to pack '{self._REPACK_PACK_ID}' "
            f"but there are still references to pack '{pack_id}'!"
        )
        os.remove(self._get_pack_path_from_pack_id(pack_id))

        # I need now to move the file back. I need to be careful, to avoid conditions in which
        # I remain with inconsistent data.
        # Since hard links seem to be supported on all three platforms, I do a hard link
        # of -1 back to the correct pack ID.
        os.link(
            self._get_pack_path_from_pack_id(self._REPACK_PACK_ID, allow_repack_pack=True),
            self._get_pack_path_from_pack_id(pack_id),
        )

        # Before deleting the source (pack -1) I need now to update again all
        # entries to point to the correct pack id
        session.execute(update(Obj).where(Obj.pack_id == self._REPACK_PACK_ID).values(pack_id=pack_id))
        session.commit()

        # Technically, to be crash safe, before deleting I should also fsync the folder
        # I am not doing this for now
        # I now can unlink/delete the original source
        os.unlink(self._get_pack_path_from_pack_id(self._REPACK_PACK_ID, allow_repack_pack=True))

        # We are now done. The temporary pack is gone, and the old `pack_id`
        # has now been replaced with an udpated, repacked pack.<|MERGE_RESOLUTION|>--- conflicted
+++ resolved
@@ -243,11 +243,7 @@
         """Return the path to the SQLite file containing the index of packed objects."""
         return self._folder / f'packs{self._PACK_INDEX_SUFFIX}'
 
-<<<<<<< HEAD
-    def _get_pack_id_to_write_to(self, known_size: int | None = None) -> int:
-=======
     def _get_pack_id_to_write_to(self, known_sizes: dict[int, int] | None = None) -> int:
->>>>>>> 5b44f09c
         """Return the pack ID to write the next object.
 
         This function finds the first pack file that either doesn't exist yet or
@@ -267,25 +263,9 @@
             if not pack_path.exists():
                 # Use this ID - the pack file does not exist yet
                 break
-<<<<<<< HEAD
-            if not known_size:
-                if pack_path.stat().st_size < self.pack_size_target:
-                    # Use this ID - the pack file is not "full" yet
-                    break
-            elif known_size < self.pack_size_target:
-=======
-
-            # Get size from known_sizes if available, otherwise from filesystem
-            if known_sizes and pack_id in known_sizes:
-                size = known_sizes[pack_id]
-            else:
-                size = pack_path.stat().st_size
-
-            if size < self.pack_size_target:
->>>>>>> 5b44f09c
+            if pack_path.stat().st_size < self.pack_size_target:
                 # Use this ID - the pack file is not "full" yet
                 break
-
             # Try the next pack
             pack_id += 1
 
@@ -1291,14 +1271,9 @@
         :param validate_objects: if True, recompute the hash while packing, and raises if there is a problem.
         :param do_fsync: if True, calls a flush to disk of each pack file just before closing it.
             Needed to guarantee that data will be there even in the case of a power loss.
-<<<<<<< HEAD
             Set to False if you don't need such a guarantee (major risk of data loss if this is set to False, and power
             supply stops during packing operation). If you set `do_fsync=False` at least use
             `clean_loose_per_pack=False`, and do a manual `fsync` before cleaning the loose objects via `clean_storage`.
-=======
-            Set this to False if you don't need such a guarantee (major risk of data loss if power
-            supply stops during packing operation-we don't recommend this).
->>>>>>> 5b44f09c
         :param callback: a callback function that can be used to report progress.
             The callback function should accept two arguments: a string with the action being performed
             and the value of the action. The action can be "init" (initialization),
@@ -1390,22 +1365,11 @@
 
                 while loose_objects:
                     # Check in which pack I need to write to the next object
-<<<<<<< HEAD
-                    pack_int_id = self._get_pack_id_to_write_to(pack_handle.tell())
-                    # print(
-                    #     pack_int_id,
-                    #     last_pack_int_id,
-                    #     self._get_pack_path_from_pack_id(pack_int_id).stat().st_size,
-                    #     self.pack_size_target,
-                    #     pack_handle.tell()
-                    # )
-=======
                     # Pass the known size for the current pack as the pack file might not have been flushed yet
                     # and stat() might give incorrect results
                     # Note: just pass the size for the current pack, as it's currently locked for
                     # writing and it is the only pack for which this portion of code has full "control"
                     pack_int_id = self._get_pack_id_to_write_to(known_sizes={pack_int_id: pack_handle.tell()})
->>>>>>> 5b44f09c
                     if pack_int_id != last_pack_int_id:
                         # new pack file needed!
                         # Break from the inner while loop. This will:
@@ -1632,15 +1596,9 @@
             operations! (See e.g. the `import_files()` method).
         :return: a list of object hash keys
         """
-<<<<<<< HEAD
         assert isinstance(compress, bool), (
-            'Only True of False are valid `compress` modes when adding direclty to a pack'
+            'Only True or False are valid `compress` modes when adding directly to a pack'
         )
-=======
-        assert isinstance(
-            compress, bool
-        ), 'Only True or False are valid `compress` modes when adding directly to a pack'
->>>>>>> 5b44f09c
         yield_per_size = 1000
         hashkeys: list[str] = []
 
