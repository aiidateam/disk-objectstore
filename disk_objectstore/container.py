--- conflicted
+++ resolved
@@ -1342,13 +1342,10 @@
     ) -> None:
         """Pack all loose objects.
 
-<<<<<<< HEAD
-        This is an operation that can be run, **BUT it needs to be done only by one process at any given time**
-        (i.e., don't call twice this function from different processes at the same time).
-
-        :param compress: if True, compress objects before storing them.
-=======
-        This is a maintenance operation, needs to be done only by one process.
+        This is an operation that can be run at any time even when the container is being read
+        and written (ony to loose files, though), **BUT it needs to be done only by one
+        process at any given time**.
+
         :param compress: either a boolean or a `CompressMode` objects.
            If True (or `CompressMode.YES`), compress objects before storing them.
            If False (or `CompressMode.NO`), do not compress objects (the default).
@@ -1356,7 +1353,6 @@
            to decide whether to compress or not.
            Note that since loose objects are always uncompressed, `CompressMode.KEEP` is equivalent to
            `CompressMode.NO` in this function.
->>>>>>> afdae261
         :param validate_objects: if True, recompute the hash while packing, and raises if there is a problem.
         :param do_fsync: if True, calls a flush to disk of the pack files before closing it.
             Needed to guarantee that data will be there even in the case of a power loss.
