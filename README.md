# disk-objectstore

An implementation of an efficient key-value store that writes directly on disk
and does not require a server running.

|                |                                                                                              |
| -------------- | -------------------------------------------------------------------------------------------- |
| Latest release | [![PyPI version][pypi-badge]][pypi-link] [![PyPI pyversions][pypi-pyversions]][pypi-link]    |
| Build status   | [![Build Status][build-badge]][build-link] [![Coverage Status][codecov-badge]][codecov-link] |
| Getting help   | [![Docs status][rtd-badge]][rtd-link]                                                        |
| Performance    | [Benchmarks][bench-link]                                                                     |

## Goal

The goal of this project is to have a very efficient implementation of an "object store"
that works directly on a disk folder, does not require a server to run, and addresses
a number of performance issues, discussed also below.

This project targets objects that range from very few bytes up to tens of GB each, with
performance tuned to support tens of millions of objects or more.

This project originated from the requirements needed by an efficient repository
implementation in [AiiDA](http://www.aiida.net) (note, however, that this
package is completely independent of AiiDA).

## How to install

To install, just run:

```
pip install disk-objectstore
```

This will also install a simple `dostore` command line utility together with the library itself.

<<<<<<< HEAD
```
pip install -e .[examples,dev]
```

## Basic API usage

Let us run a quick demo of how to store and retrieve objects in a container:

```python
from disk_objectstore import Container

# Let's create a new container in the local folder `temp_container`, and initialise it
container = Container("temp_container")
container.init_container(clear=True)

# Let's add two objects
hash1 = container.add_object(b"some_content")
hash2 = container.add_object(b"some_other_content")

# Let's look at the hashes
print(hash1)
# Output: 6a96df63699b6fdc947177979dfd37a099c705bc509a715060dbfd3b7b605dbe
print(hash2)
# Output: cfb487fe419250aa790bf7189962581651305fc8c42d6c16b72384f96299199d

# Let's retrieve the objects from the hash
container.get_object_content(hash1)
# Output: b'some_content'
container.get_object_content(hash2)
# Output: b'some_other_content'

# Let's add a new object with the same content of an existing one: it will get the same
# hash and will not be stored twice
hash1bis = container.add_object(b"some_content")
assert hash1bis == hash1

# Let's pack all objects: instead of having a lot of files, one per object, all objects
# are written in a few big files (great for performance, e.g. when using rsync) +
# internally a SQLite database is used to know where each object is in the pack files
container.pack_all_loose()

# After packing, everthing works as before
container.get_object_content(hash2)
# Output: b'some_other_content'

# This third object will be stored as loose
hash3 = container.add_object(b"third_content")
```

## CLI usage

The package comes with a CLI tool that can be used to interact with a container.

```console
$ dostore
Usage: dostore [OPTIONS] COMMAND [ARGS]...

  Manage a disk objectstore

Options:
  --version        Show the version and exit.
  -p, --path TEXT  Path to the container (or set env DOSTORE_PATH)
                   [default: /path/to/dostore]
  --help           Show this message and exit.

Commands:
  add-files  Add file(s) to the container
  create     Create a container
  optimize   Optimize the container's memory use
  status     Print details about the container
```

Create a container:

```console
$ dostore create
Created container: /path/to/dostore
```

Inspect the container:

```console
$ dostore status
{
  "path": "/path/to/dostore",
  "id": "da81094c07ac4ae9aa730d6b59fe353a",
  "compression": "zlib+1",
  "count": {
    "packed": 0,
    "loose": 0,
    "pack_files": 0
  },
  "size": {
    "total_size_packed": 0,
    "total_size_packed_on_disk": 0,
    "total_size_packfiles_on_disk": 0,
    "total_size_packindexes_on_disk": 12288,
    "total_size_loose": 0
  }
}
```

Add files to the container:

```console
$ dostore add-files README.md CHANGELOG.md
Adding 2 file(s) to container: /path/to/dostore
4911fc17759f2260e7674094eadb71b882ec50de2b771fda0410b19501862071: README.md
c19f337aff836a2a894333a55713ce29e31ab8091b4c55c6654e7e8e5c8e0fa7: CHANGELOG.md
```

Optimize memory usage of the container (i.e. pack objects):

```console
$ dostore optimize
Is this the only process accessing the container? [y/N]: y
Initial container size: 39.33 Mb
Final container size: 23.91 Mb
```

## Advanced usage

This repository is designed both for performance and for having a low memory footprint.
Therefore, it provides bulk operations and the possibility to access objects as streams.
We **strongly suggest** to use these methods if you use the `disk-objecstore` as a library,
unless you are absolutely sure that objects always fit in memory, and you never have to
access tens of thousands of objects or more.

### Bulk access

We continue from the commands of the basic usage. We can get the content of more objects at once:

```python
container.get_objects_content([hash1, hash2])
# Output: {'6a96df63699b6fdc947177979dfd37a099c705bc509a715060dbfd3b7b605dbe': b'some_content',  'cfb487fe419250aa790bf7189962581651305fc8c42d6c16b72384f96299199d': b'some_other_content'}
```

For many objects (especially if they are packed), retrieving in bulk can give orders-of-magnitude speed-up.

### Using streams

#### Interface

First, let's look at the interface:

```python
with container.get_object_stream(hash1) as stream:
    print(stream.read())
# Output: b'some_content'
```

For bulk access, the syntax is a bit more convoluted (the reason is efficiency, as discussed below):

```python
with container.get_objects_stream_and_meta([hash3, hash1, hash2]) as triplets:
    for hashkey, stream, meta in triplets:
        print("Meta for hashkey {}: {}".format(hashkey, meta))
        print("  Content: {}".format(stream.read()))
```

whose output is:

```
Meta for hashkey 6a96df63699b6fdc947177979dfd37a099c705bc509a715060dbfd3b7b605dbe: {'type': 'packed', 'size': 12, 'pack_id': 0, 'pack_compressed': False, 'pack_offset': 0, 'pack_length': 12}
  Content: b'some_content'
Meta for hashkey cfb487fe419250aa790bf7189962581651305fc8c42d6c16b72384f96299199d: {'type': 'packed', 'size': 18, 'pack_id': 0, 'pack_compressed': False, 'pack_offset': 12, 'pack_length': 18}
  Content: b'some_other_content'
Meta for hashkey d1e4103ce093e26c63ce25366a9a131d60d3555073b8424d3322accefc36bf08: {'type': 'loose', 'size': 13, 'pack_id': None, 'pack_compressed': None, 'pack_offset': None, 'pack_length': None}
  Content: b'third_content'
```

**IMPORTANT NOTE**: As you see above, the order of the triplets **IS NOT** the order in which you passed the hash keys to
`get_objects_stream_and_meta`. The reason is efficiency: the library will try to keep a (pack) file open as long as possible, and read it in order, to exploit efficiently disk caches.

#### Memory-savvy approach

If you don't know the size of the object, you don't want to just call `stream.read()` (you could have just called `get_object_content()` in that case!) because if the object does not fit in memory, your application will crash.
You will need to read it in chunks and process it chunk by chunk.

A very simple pattern:

```python
# The optimal chunk size depends on your application and needs some benchmarking
CHUNK_SIZE = 100000
with container.get_object_stream(hash1) as stream:
    chunk = stream.read(CHUNK_SIZE)
    while chunk:
        # process chunk here
        # E.g. write to a different file, pass to a method to compress it, ...
        chunk = stream.read(CHUNK_SIZE)
```

You can find various examples of this pattern in the utility wrapper classes in `disk_objectstore.utils`.

Note also that if you use `get_objects_stream_and_meta`, you can use `meta['size']` to know the size
of the object before starting to read, so you can e.g. simply do a `.read()` if you know the size is small.

Finally, when writing objects, if the objects are big, instead of reading in memory the whole content, you should use
the methods `container.add_streamed_object(stream)` (loose objects) or `add_streamed_objects_to_pack(stream_list)`
(directly to packs).

## Packing

As said above, from the user point of view, accessing a `Container` where objects are all loose, all packed, or partially loose and partially packed, does not change anything from the user-interface point of view, but performance might improve a lot after packing.

Note that only one process can pack (or write in packs in general) at a given time, while any number of
processes can write concurrently loose objects, and read objects (both loose and packed).

The continuous integration tests check also that any number of processes can continue to write concurrently loose objects and read from packs even while a *single process* is performing the packing operation.

Finally, in specific applications (for which you have to write a lot of objects, and you know that there
are no concurrent processes accessing the packs) you can directly write to the packs for performance reasons.

The interface is the following:

```python
container.add_objects_to_pack([b"obj1", b"obj2"])
# Output: ['7e485fc048df85f62cb1ec17174072380519e3064a0510ec00daaa381a680942', '71d00f404e92546cba0e69b27b13394af4592e4da22bf24c58a95ec3f4f45584']
```

or, better, for big objects using streams, you can use `add_streamed_objects_to_pack`.

As an example, let's create two files:

```python
with open("file1.txt", "wb") as fhandle:
    fhandle.write(b"file1content")
with open("file2.txt", "wb") as fhandle:
    fhandle.write(b"file2content")
```

Now you can exploit the `LazyOpener` wrapper to lazily create handles to files, that are actually open only when accessed.
Let's now add their content to the `Container`, in a way that works even for TB files without filling up all your RAM:

```python
from disk_objectstore.utils import LazyOpener

container.add_streamed_objects_to_pack(
    [LazyOpener("file1.txt"), LazyOpener("file2.txt")], open_streams=True
)
```

Output:

```python
[
    "ce3e75d02effb66eda58779e3b0f9e454aad218b9d5a38903a105f177f2dde23",
    "eeeb27c2f0348e327ec8e66e7f5667798df601e6d1c62209dde749d370732a48",
]
```

Note that we use the `LazyOpener` here, because there is an operating-system limit on the number of
open files you can have at the same time (and this limit is quite low e.g. on Mac OS). The snippet above works with any number of files thanks to the use of the `LazyOpener` and the fact that `add_streamed_objects_to_pack()` will open the files only when needed (thanks to the `open_streams=True` parameter) and close them as soon as not needed anymore.

If you instead don't need to "open" the streams, but you can just call `.read(SIZE)` on them,
you can simply do:

```python
from io import BytesIO

stream1 = BytesIO(b"file1content")
stream2 = BytesIO(b"file2content")
container.add_streamed_objects_to_pack([stream1, stream2])
```

which has the same output as before.
Note that this is just to demonstrate the interface: the `BytesIO` object will store the whole data in memory!

### Reclaiming space

To avoid race conditions, while packing the corresponding loose files are not deleted.
In order to reclaim that space, after making sure that no process is still accessing the loose objects, one can do

```python
container.clean_storage()
```

Note: Technically processes can still continue using the container during this operation, with the following caveats:

- on Linux, the operation should be callable at any time; files will be deleted, but if they are open can still be
  accessed correctly. Once closed, they will actually be removed from disk and don't occupy space anymore.
- on Windows, the operation should be callable at any time; if a loose object is open, it will not be deleted.
  A future `clean_storage` call will delete it once it's not used anymore.
- on Mac OS X, it is better not to call it while processes are still accessing the file, because there are race
  conditions under which the file might be read as empty. If the file is already open, the same notes as Linux apply.
  However, once objects are packed, new implementations will prefer the packed version and open that one. So, it is
  OK to call the `clean_storage`. However, one should be careful with concurrently continuing to write loose objects and
  accessing them for the aforementioned race condition.

## Implementation considerations

This implementation, in particular, addresses the following aspects:

- objects are written, by default, in loose format. They are also uncompressed.
  This gives maximum performance when writing a file, and ensures that many writers
  can write at the same time without data corruption.

- the key of the object is its hash key. While support for multiple types of cryptographically
  strong hash keys is trivial, in the current version only `sha256` is used.
  The package assumes that there will never be hash collision.
  At a small cost for computing the hash (that is anyway small, see performance tests)
  one gets automatic de-duplication of objects written in the object store (git does something very
  similar).
  In addition, it automatically provides a way to check for corrupted data.

- loose objects are stored in a one-level sharding format: `aa/bbccddeeff00...`
  where `aabbccddeeff00...` is the hash key of the file.
  Current experience (with AiiDA) shows that it's actually not so good to use two
  levels of nesting.
  And anyway when there are too many loose objects, the idea
  is that we will pack them in few files (see below).
  The number of characters in the first part can be chosen, but a good compromise is
  2 (default, also used by git).

- for maximum performance, loose objects are simply written as they are,
  without compression.
  They are actually written first to a sandbox folder (in the same filesystem),
  and then moved in place with the correct key (being the hash key) only when the file is closed.
  This should prevent having leftover objects if the process dies, and
  the move operation should be hopefully a fast atomic operation on most filesystems.

- When the user wants, loose objects are repacked in a few pack files. Indeed,
  just the fact of storing too many files is quite expensive
  (e.g. storing 65536 empty files in the same folder took over 3 minutes to write
  and over 4 minutes to delete on a Mac SSD). This is the main reason for implementing
  this package, and not just storing each object as a file.

- packing can be triggered by the user periodically.

  **Note**: only one process can act on packs at a given time.

  **Note**: (one single) packer project can happen also while many other processes are
  writing *loose* objects and reading *any type* of object.
  To guarantee the possibility of concurrent operations, the loose objects are not removed
  while repacking.
  It is instead needed to run the `clean_storage()` method as discussed earlier,
  but this is a maintenance operation, so this can be run when no one is using
  the container in read or write mode.

  This packing operation takes all loose objects and puts them together in packs.
  Pack files are just concatenation of bytes of the packed objects. Any new object
  is appended to the pack (thanks to the efficiency of opening a file for appending).
  The information for the offset and length of each pack is kept in a single SQLite
  database.

- The name of the packs is a sequential integer. A new pack is generated when the
  pack size becomes larger than a per-container configurable target size.
  (`pack_size_target`, default: 4GB).
  This means that (except for the "last" pack), packs will always have a dimension
  larger or equal than this target size (typically around the target size, but
  it could be much larger if the last object that is added to the pack is very big).

- For each packed object, the SQLite database contains: the `uuid`, the `offset` (starting
  position of the bytestream in the file), the `length` (number of bytes to read),
  a boolean `compressed` flag, meaning if the bytestream has been zlib-compressed,
  and the `size` of the actual data (equal to `length` if `compressed` is false,
  otherwise the size of the uncompressed stream, useful for statistics), and an integer
  specifying in which pack it is stored. **Note** that the SQLite DB tracks only packed
  objects. Instead, loose objects are not tracked, and their sole presence in the
  loose folder marks their existence in the container.

- Note that compression is on a per-object level. This allows much greater flexibility
  (the API still does not allow for this, but this is very easy to implement).
  The current implementation only supports zlib compression with a default hardcoded
  level of 1 (good compression at affordable computational cost).
  Future extensions envision the possibility to choose the compression algorithm.

- the repository configuration is kept in a top-level json (number of nesting levels
  for loose objects, hashing algorithm, target pack size, ...)

- API exists both to get and write a single object, but also to write directly
  to pack files (this **cannot** be done by multiple processes at the same time, though),
  and to read in bulk a given number of objects.
  This is particularly convenient when using the object store for bulk import and
  export, and very fast. Also, it is useful when getting all files of a given node.

  In normal operation, however, we expect the client to write loose objects,
  to be repacked periodically (e.g. once a week).

- **PERFORMANCE**: Some reference results for bulk operations, performed on a
  Ubuntu 16.04 machine, 16 cores, 64GBs of RAM, with two SSD disks in RAID1 configuration),
  using the `examples/example_objectstore.py` script.

  - Storing 100'000 small objects (with random size between 0 and 1000 bytes, so a total size of around
    50 MB) directly to the packs takes about 21s.

  - The time to retrieve all of them is ~3.1s when using a single bulk call,
    compared to ~54s when using 100'000 independent calls (still probably acceptable).
    Moreover, even getting, in 10 bulk calls, 10 random chunks of the objects (eventually
    covering the whole set of 100'000 objects) is equally efficient as getting them
    all in one shot (note that for this size, only one pack file is created with the default
    configuration settings). This should demonstrate that exporting a subset of the graph should
    be efficient (and the object store format could be used also inside the export file).

    **Note**: these times are measured without flushing any disk cache.
    In any case, there is only a single pack file of about 50MB, so the additional time to
    fetch it back from disk is small. Anyway, for completeness, if we instead flush the caches
    after writing and before reading, so data needs to be read back from disk:

    - the time to retrieve 100000 packed objects in random order with a single bulk call is
      of about 3.8s, and in 10 bulk calls (by just doing this operation
      right after flushing the cache) is ~3.5s.
    - the time to retrieve 100000 packed objects in random order, one by one (right after
      flushing the cache, without doing other reads that would put the data in the cache already)
      is of about 56s.

- All operations internally (storing to a loose object, storing to a pack, reading
  from a loose object or from a pack, compression) are all happening via streaming.
  So, even when dealing with huge files, these never fill the RAM (e.g. when reading
  or writing a multi-GB file, the memory usage has been tested to be capped at ~150MB).
  Convenience methods are available, anyway, to get directly an object content, if
  the user wants.

- A number of streamins APIs are exposed to the users, who are encouraged to use this if they
  are not sure of the size of the objects and want to avoid out-of-memory crashes.

## ZIP Compatible pack format

The pack file contains the raw binary data of each record, concatenated together.
While this format if efficient on space, it heavily relies on the SQLite index database.
A recent improvement has made the pack file include headers that are similar to the ZIP archive format.
In this format, a local header is written before each record, containing ZIP signature, compressed and uncompressed size of the record, and the CRC32 check sum.
When the pack file is no longer active, e.g. it has exceeded the target size, it can be *sealed* such that it
becomes a valid ZIP archive and can be extracted and validated, using a wide array of software packages.

The changes are mainly for improving resilience in the case of catastrophic data lost - if the index database is lost or corrupted, the data can still be extracted from the pack files themselves. In the pack files are also damaged, the information in local and central header may be still be used to recover as much data as possible.

The sealing operation involves checking the integrity of the pack file, calculating the CRC32 checksum needed, and update the local headers. This operation can take a while to complete, but will not cause any down time of the container. Finally, a central header directory of all records to the file is appended.

Once, a pack file is *sealed*, its status is added to a table of the index database (`Pack` table). If a pack file is missing from this table, it simply means it is not *sealed* yet. Packs that are *sealed* will not be selected for writing new data, even if their sizes are below the target pack sizes.

Pack files generated prior to this format change will continue to work, but they cannot be *sealed* due to the lack of local header. Repacking is necessary for regerating sealable files.

The inclusion of local and central directory headers means there is a storage overhead for each record.
The estimated size of each record is 66 bytes for the local header, and  62 + (20, if exceeding 4GB) bytes for the central directory, e.g. 128 + (20) bytes in total.
Hence, storing many small files can be inefficient, however, it is expected that the majority of the records will be much larger, making this overhead insignificant.

When extracted, each record will result in a single, uncompressed file named with the first 16 characters of its hash.

## Further design choices

In addition, the following design choices have been made:

- Each given object is tracked with its hash key.
  It's up to the caller to track this into a filename or a folder structure.
  To guarantee correctness, the hash is computed by the implementation
  and cannot be passed from the outside.

- Pack naming and strategy is not determined by the user, except for the specification
  of a `pack_size_target`. Pack are stored consecutively, so that when a pack file
  is "full", new ones will be used. In this way, once a pack it's full, it's not changed
  anymore (unless a full repack is performed), meaning that when performing backups using
  rsync, those full packs don't need to be checked every time.

- A single index file is used. Having one pack index per file turns out not
  to be very effective, mostly because for efficiency one would need to keep all
  indexes open (but then one quickly hits the maximum number of open files for a big repo with
  many pack files; this limit is small e.g. on Mac OS, where it is of the order of ~256).
  Otherwise, one would need to open the correct index at every request, that risks to
  be quite inefficient (not only to open, but also to load the DB, perform the query,
  return the results, and close again the file).

- Deletion (not implemented yet), can just occur as a deletion of the loose object or
  a removal from the index file. Later repacking of the packs can be used to recover
  the disk space still occupied in the pack files (care needs to be taken if concurrent
  processes are using the container, though).

- The current packing format is `rsync`-friendly. `rsync` has an algorithm to just
  send the new part of a file, when appending. Actually, `rsync` has a clever rolling
  algorithm that can also detect if the same block is in the file, even if at a
  different position. Therefore, even if a pack is "repacked" (e.g. reordering
  objects inside it, or removing deleted objects) does not prevent efficient
  rsync transfer.

  Some results: Let's considering a 1GB file that took ~4.5 mins to transfer fully
  the first time  over my network.
  After transferring this 1GB file, `rsync` only takes 14 seconds
  to check the difference and transfer the additional 10MB appended to the 1GB file
  (and it indeed transfers only ~10MB).

  In addition,  if the contents are randomly reshuffled, the second time the `rsync`
  process took only 14 seconds, transferring only ~32MB, with a speedup of ~30x
  (in this test, I divided the file in 1021 chunks of random size, uniformly
  distributed between 0 bytes and 2MB, so with a total size of ~1GB, and in the
  second `rsync` run I randomly reshuffled the chunks).

- Appending files to a single file does not prevent the Linux disk cache to work.
  To test this, I created a ~3GB file, composed of a ~1GB file (of which I know the MD5)
  and of a ~2GB file (of which I know the MD5).
  They are concatenated on a single file on disk.
  File sizes are not multiples of a power of 2 to avoid alignment with block size.

  After flushing the caches, if one reads only the second half, 2GB are added to the
  kernel memory cache.

  After re-flushing the caches, if one reads only the first half, only 1GB is added
  to the memory cache.
  Without further flushing the caches, if one reads also the first half,
  2 more GBs are added to the memory cache (totalling 3GB more).
=======
## Documentation
>>>>>>> 16e6ff98

For instructions on how to use it, some quick start guide, and more detailed information
on the design of the library and its performance, you can check [the documentation](https://disk-objectstore.readthedocs.io/).

[bench-link]: https://aiidateam.github.io/disk-objectstore/dev/bench/
[build-badge]: https://github.com/aiidateam/disk-objectstore/workflows/Continuous%20integration/badge.svg
[build-link]: https://github.com/aiidateam/disk-objectstore/actions
[codecov-badge]: https://codecov.io/gh/aiidateam/disk-objectstore/branch/develop/graph/badge.svg
[codecov-link]: https://codecov.io/gh/aiidateam/disk-objectstore
[pypi-badge]: https://badge.fury.io/py/disk-objectstore.svg
[pypi-link]: https://pypi.python.org/pypi/disk-objectstore
[pypi-pyversions]: https://img.shields.io/badge/Supported%20platforms-windows%20%7c%20macos%20%7c%20linux-1f425f.svg
[rtd-badge]: https://readthedocs.org/projects/disk-objectstore/badge
[rtd-link]: http://disk-objectstore.readthedocs.io/<|MERGE_RESOLUTION|>--- conflicted
+++ resolved
@@ -33,509 +33,7 @@
 
 This will also install a simple `dostore` command line utility together with the library itself.
 
-<<<<<<< HEAD
-```
-pip install -e .[examples,dev]
-```
-
-## Basic API usage
-
-Let us run a quick demo of how to store and retrieve objects in a container:
-
-```python
-from disk_objectstore import Container
-
-# Let's create a new container in the local folder `temp_container`, and initialise it
-container = Container("temp_container")
-container.init_container(clear=True)
-
-# Let's add two objects
-hash1 = container.add_object(b"some_content")
-hash2 = container.add_object(b"some_other_content")
-
-# Let's look at the hashes
-print(hash1)
-# Output: 6a96df63699b6fdc947177979dfd37a099c705bc509a715060dbfd3b7b605dbe
-print(hash2)
-# Output: cfb487fe419250aa790bf7189962581651305fc8c42d6c16b72384f96299199d
-
-# Let's retrieve the objects from the hash
-container.get_object_content(hash1)
-# Output: b'some_content'
-container.get_object_content(hash2)
-# Output: b'some_other_content'
-
-# Let's add a new object with the same content of an existing one: it will get the same
-# hash and will not be stored twice
-hash1bis = container.add_object(b"some_content")
-assert hash1bis == hash1
-
-# Let's pack all objects: instead of having a lot of files, one per object, all objects
-# are written in a few big files (great for performance, e.g. when using rsync) +
-# internally a SQLite database is used to know where each object is in the pack files
-container.pack_all_loose()
-
-# After packing, everthing works as before
-container.get_object_content(hash2)
-# Output: b'some_other_content'
-
-# This third object will be stored as loose
-hash3 = container.add_object(b"third_content")
-```
-
-## CLI usage
-
-The package comes with a CLI tool that can be used to interact with a container.
-
-```console
-$ dostore
-Usage: dostore [OPTIONS] COMMAND [ARGS]...
-
-  Manage a disk objectstore
-
-Options:
-  --version        Show the version and exit.
-  -p, --path TEXT  Path to the container (or set env DOSTORE_PATH)
-                   [default: /path/to/dostore]
-  --help           Show this message and exit.
-
-Commands:
-  add-files  Add file(s) to the container
-  create     Create a container
-  optimize   Optimize the container's memory use
-  status     Print details about the container
-```
-
-Create a container:
-
-```console
-$ dostore create
-Created container: /path/to/dostore
-```
-
-Inspect the container:
-
-```console
-$ dostore status
-{
-  "path": "/path/to/dostore",
-  "id": "da81094c07ac4ae9aa730d6b59fe353a",
-  "compression": "zlib+1",
-  "count": {
-    "packed": 0,
-    "loose": 0,
-    "pack_files": 0
-  },
-  "size": {
-    "total_size_packed": 0,
-    "total_size_packed_on_disk": 0,
-    "total_size_packfiles_on_disk": 0,
-    "total_size_packindexes_on_disk": 12288,
-    "total_size_loose": 0
-  }
-}
-```
-
-Add files to the container:
-
-```console
-$ dostore add-files README.md CHANGELOG.md
-Adding 2 file(s) to container: /path/to/dostore
-4911fc17759f2260e7674094eadb71b882ec50de2b771fda0410b19501862071: README.md
-c19f337aff836a2a894333a55713ce29e31ab8091b4c55c6654e7e8e5c8e0fa7: CHANGELOG.md
-```
-
-Optimize memory usage of the container (i.e. pack objects):
-
-```console
-$ dostore optimize
-Is this the only process accessing the container? [y/N]: y
-Initial container size: 39.33 Mb
-Final container size: 23.91 Mb
-```
-
-## Advanced usage
-
-This repository is designed both for performance and for having a low memory footprint.
-Therefore, it provides bulk operations and the possibility to access objects as streams.
-We **strongly suggest** to use these methods if you use the `disk-objecstore` as a library,
-unless you are absolutely sure that objects always fit in memory, and you never have to
-access tens of thousands of objects or more.
-
-### Bulk access
-
-We continue from the commands of the basic usage. We can get the content of more objects at once:
-
-```python
-container.get_objects_content([hash1, hash2])
-# Output: {'6a96df63699b6fdc947177979dfd37a099c705bc509a715060dbfd3b7b605dbe': b'some_content',  'cfb487fe419250aa790bf7189962581651305fc8c42d6c16b72384f96299199d': b'some_other_content'}
-```
-
-For many objects (especially if they are packed), retrieving in bulk can give orders-of-magnitude speed-up.
-
-### Using streams
-
-#### Interface
-
-First, let's look at the interface:
-
-```python
-with container.get_object_stream(hash1) as stream:
-    print(stream.read())
-# Output: b'some_content'
-```
-
-For bulk access, the syntax is a bit more convoluted (the reason is efficiency, as discussed below):
-
-```python
-with container.get_objects_stream_and_meta([hash3, hash1, hash2]) as triplets:
-    for hashkey, stream, meta in triplets:
-        print("Meta for hashkey {}: {}".format(hashkey, meta))
-        print("  Content: {}".format(stream.read()))
-```
-
-whose output is:
-
-```
-Meta for hashkey 6a96df63699b6fdc947177979dfd37a099c705bc509a715060dbfd3b7b605dbe: {'type': 'packed', 'size': 12, 'pack_id': 0, 'pack_compressed': False, 'pack_offset': 0, 'pack_length': 12}
-  Content: b'some_content'
-Meta for hashkey cfb487fe419250aa790bf7189962581651305fc8c42d6c16b72384f96299199d: {'type': 'packed', 'size': 18, 'pack_id': 0, 'pack_compressed': False, 'pack_offset': 12, 'pack_length': 18}
-  Content: b'some_other_content'
-Meta for hashkey d1e4103ce093e26c63ce25366a9a131d60d3555073b8424d3322accefc36bf08: {'type': 'loose', 'size': 13, 'pack_id': None, 'pack_compressed': None, 'pack_offset': None, 'pack_length': None}
-  Content: b'third_content'
-```
-
-**IMPORTANT NOTE**: As you see above, the order of the triplets **IS NOT** the order in which you passed the hash keys to
-`get_objects_stream_and_meta`. The reason is efficiency: the library will try to keep a (pack) file open as long as possible, and read it in order, to exploit efficiently disk caches.
-
-#### Memory-savvy approach
-
-If you don't know the size of the object, you don't want to just call `stream.read()` (you could have just called `get_object_content()` in that case!) because if the object does not fit in memory, your application will crash.
-You will need to read it in chunks and process it chunk by chunk.
-
-A very simple pattern:
-
-```python
-# The optimal chunk size depends on your application and needs some benchmarking
-CHUNK_SIZE = 100000
-with container.get_object_stream(hash1) as stream:
-    chunk = stream.read(CHUNK_SIZE)
-    while chunk:
-        # process chunk here
-        # E.g. write to a different file, pass to a method to compress it, ...
-        chunk = stream.read(CHUNK_SIZE)
-```
-
-You can find various examples of this pattern in the utility wrapper classes in `disk_objectstore.utils`.
-
-Note also that if you use `get_objects_stream_and_meta`, you can use `meta['size']` to know the size
-of the object before starting to read, so you can e.g. simply do a `.read()` if you know the size is small.
-
-Finally, when writing objects, if the objects are big, instead of reading in memory the whole content, you should use
-the methods `container.add_streamed_object(stream)` (loose objects) or `add_streamed_objects_to_pack(stream_list)`
-(directly to packs).
-
-## Packing
-
-As said above, from the user point of view, accessing a `Container` where objects are all loose, all packed, or partially loose and partially packed, does not change anything from the user-interface point of view, but performance might improve a lot after packing.
-
-Note that only one process can pack (or write in packs in general) at a given time, while any number of
-processes can write concurrently loose objects, and read objects (both loose and packed).
-
-The continuous integration tests check also that any number of processes can continue to write concurrently loose objects and read from packs even while a *single process* is performing the packing operation.
-
-Finally, in specific applications (for which you have to write a lot of objects, and you know that there
-are no concurrent processes accessing the packs) you can directly write to the packs for performance reasons.
-
-The interface is the following:
-
-```python
-container.add_objects_to_pack([b"obj1", b"obj2"])
-# Output: ['7e485fc048df85f62cb1ec17174072380519e3064a0510ec00daaa381a680942', '71d00f404e92546cba0e69b27b13394af4592e4da22bf24c58a95ec3f4f45584']
-```
-
-or, better, for big objects using streams, you can use `add_streamed_objects_to_pack`.
-
-As an example, let's create two files:
-
-```python
-with open("file1.txt", "wb") as fhandle:
-    fhandle.write(b"file1content")
-with open("file2.txt", "wb") as fhandle:
-    fhandle.write(b"file2content")
-```
-
-Now you can exploit the `LazyOpener` wrapper to lazily create handles to files, that are actually open only when accessed.
-Let's now add their content to the `Container`, in a way that works even for TB files without filling up all your RAM:
-
-```python
-from disk_objectstore.utils import LazyOpener
-
-container.add_streamed_objects_to_pack(
-    [LazyOpener("file1.txt"), LazyOpener("file2.txt")], open_streams=True
-)
-```
-
-Output:
-
-```python
-[
-    "ce3e75d02effb66eda58779e3b0f9e454aad218b9d5a38903a105f177f2dde23",
-    "eeeb27c2f0348e327ec8e66e7f5667798df601e6d1c62209dde749d370732a48",
-]
-```
-
-Note that we use the `LazyOpener` here, because there is an operating-system limit on the number of
-open files you can have at the same time (and this limit is quite low e.g. on Mac OS). The snippet above works with any number of files thanks to the use of the `LazyOpener` and the fact that `add_streamed_objects_to_pack()` will open the files only when needed (thanks to the `open_streams=True` parameter) and close them as soon as not needed anymore.
-
-If you instead don't need to "open" the streams, but you can just call `.read(SIZE)` on them,
-you can simply do:
-
-```python
-from io import BytesIO
-
-stream1 = BytesIO(b"file1content")
-stream2 = BytesIO(b"file2content")
-container.add_streamed_objects_to_pack([stream1, stream2])
-```
-
-which has the same output as before.
-Note that this is just to demonstrate the interface: the `BytesIO` object will store the whole data in memory!
-
-### Reclaiming space
-
-To avoid race conditions, while packing the corresponding loose files are not deleted.
-In order to reclaim that space, after making sure that no process is still accessing the loose objects, one can do
-
-```python
-container.clean_storage()
-```
-
-Note: Technically processes can still continue using the container during this operation, with the following caveats:
-
-- on Linux, the operation should be callable at any time; files will be deleted, but if they are open can still be
-  accessed correctly. Once closed, they will actually be removed from disk and don't occupy space anymore.
-- on Windows, the operation should be callable at any time; if a loose object is open, it will not be deleted.
-  A future `clean_storage` call will delete it once it's not used anymore.
-- on Mac OS X, it is better not to call it while processes are still accessing the file, because there are race
-  conditions under which the file might be read as empty. If the file is already open, the same notes as Linux apply.
-  However, once objects are packed, new implementations will prefer the packed version and open that one. So, it is
-  OK to call the `clean_storage`. However, one should be careful with concurrently continuing to write loose objects and
-  accessing them for the aforementioned race condition.
-
-## Implementation considerations
-
-This implementation, in particular, addresses the following aspects:
-
-- objects are written, by default, in loose format. They are also uncompressed.
-  This gives maximum performance when writing a file, and ensures that many writers
-  can write at the same time without data corruption.
-
-- the key of the object is its hash key. While support for multiple types of cryptographically
-  strong hash keys is trivial, in the current version only `sha256` is used.
-  The package assumes that there will never be hash collision.
-  At a small cost for computing the hash (that is anyway small, see performance tests)
-  one gets automatic de-duplication of objects written in the object store (git does something very
-  similar).
-  In addition, it automatically provides a way to check for corrupted data.
-
-- loose objects are stored in a one-level sharding format: `aa/bbccddeeff00...`
-  where `aabbccddeeff00...` is the hash key of the file.
-  Current experience (with AiiDA) shows that it's actually not so good to use two
-  levels of nesting.
-  And anyway when there are too many loose objects, the idea
-  is that we will pack them in few files (see below).
-  The number of characters in the first part can be chosen, but a good compromise is
-  2 (default, also used by git).
-
-- for maximum performance, loose objects are simply written as they are,
-  without compression.
-  They are actually written first to a sandbox folder (in the same filesystem),
-  and then moved in place with the correct key (being the hash key) only when the file is closed.
-  This should prevent having leftover objects if the process dies, and
-  the move operation should be hopefully a fast atomic operation on most filesystems.
-
-- When the user wants, loose objects are repacked in a few pack files. Indeed,
-  just the fact of storing too many files is quite expensive
-  (e.g. storing 65536 empty files in the same folder took over 3 minutes to write
-  and over 4 minutes to delete on a Mac SSD). This is the main reason for implementing
-  this package, and not just storing each object as a file.
-
-- packing can be triggered by the user periodically.
-
-  **Note**: only one process can act on packs at a given time.
-
-  **Note**: (one single) packer project can happen also while many other processes are
-  writing *loose* objects and reading *any type* of object.
-  To guarantee the possibility of concurrent operations, the loose objects are not removed
-  while repacking.
-  It is instead needed to run the `clean_storage()` method as discussed earlier,
-  but this is a maintenance operation, so this can be run when no one is using
-  the container in read or write mode.
-
-  This packing operation takes all loose objects and puts them together in packs.
-  Pack files are just concatenation of bytes of the packed objects. Any new object
-  is appended to the pack (thanks to the efficiency of opening a file for appending).
-  The information for the offset and length of each pack is kept in a single SQLite
-  database.
-
-- The name of the packs is a sequential integer. A new pack is generated when the
-  pack size becomes larger than a per-container configurable target size.
-  (`pack_size_target`, default: 4GB).
-  This means that (except for the "last" pack), packs will always have a dimension
-  larger or equal than this target size (typically around the target size, but
-  it could be much larger if the last object that is added to the pack is very big).
-
-- For each packed object, the SQLite database contains: the `uuid`, the `offset` (starting
-  position of the bytestream in the file), the `length` (number of bytes to read),
-  a boolean `compressed` flag, meaning if the bytestream has been zlib-compressed,
-  and the `size` of the actual data (equal to `length` if `compressed` is false,
-  otherwise the size of the uncompressed stream, useful for statistics), and an integer
-  specifying in which pack it is stored. **Note** that the SQLite DB tracks only packed
-  objects. Instead, loose objects are not tracked, and their sole presence in the
-  loose folder marks their existence in the container.
-
-- Note that compression is on a per-object level. This allows much greater flexibility
-  (the API still does not allow for this, but this is very easy to implement).
-  The current implementation only supports zlib compression with a default hardcoded
-  level of 1 (good compression at affordable computational cost).
-  Future extensions envision the possibility to choose the compression algorithm.
-
-- the repository configuration is kept in a top-level json (number of nesting levels
-  for loose objects, hashing algorithm, target pack size, ...)
-
-- API exists both to get and write a single object, but also to write directly
-  to pack files (this **cannot** be done by multiple processes at the same time, though),
-  and to read in bulk a given number of objects.
-  This is particularly convenient when using the object store for bulk import and
-  export, and very fast. Also, it is useful when getting all files of a given node.
-
-  In normal operation, however, we expect the client to write loose objects,
-  to be repacked periodically (e.g. once a week).
-
-- **PERFORMANCE**: Some reference results for bulk operations, performed on a
-  Ubuntu 16.04 machine, 16 cores, 64GBs of RAM, with two SSD disks in RAID1 configuration),
-  using the `examples/example_objectstore.py` script.
-
-  - Storing 100'000 small objects (with random size between 0 and 1000 bytes, so a total size of around
-    50 MB) directly to the packs takes about 21s.
-
-  - The time to retrieve all of them is ~3.1s when using a single bulk call,
-    compared to ~54s when using 100'000 independent calls (still probably acceptable).
-    Moreover, even getting, in 10 bulk calls, 10 random chunks of the objects (eventually
-    covering the whole set of 100'000 objects) is equally efficient as getting them
-    all in one shot (note that for this size, only one pack file is created with the default
-    configuration settings). This should demonstrate that exporting a subset of the graph should
-    be efficient (and the object store format could be used also inside the export file).
-
-    **Note**: these times are measured without flushing any disk cache.
-    In any case, there is only a single pack file of about 50MB, so the additional time to
-    fetch it back from disk is small. Anyway, for completeness, if we instead flush the caches
-    after writing and before reading, so data needs to be read back from disk:
-
-    - the time to retrieve 100000 packed objects in random order with a single bulk call is
-      of about 3.8s, and in 10 bulk calls (by just doing this operation
-      right after flushing the cache) is ~3.5s.
-    - the time to retrieve 100000 packed objects in random order, one by one (right after
-      flushing the cache, without doing other reads that would put the data in the cache already)
-      is of about 56s.
-
-- All operations internally (storing to a loose object, storing to a pack, reading
-  from a loose object or from a pack, compression) are all happening via streaming.
-  So, even when dealing with huge files, these never fill the RAM (e.g. when reading
-  or writing a multi-GB file, the memory usage has been tested to be capped at ~150MB).
-  Convenience methods are available, anyway, to get directly an object content, if
-  the user wants.
-
-- A number of streamins APIs are exposed to the users, who are encouraged to use this if they
-  are not sure of the size of the objects and want to avoid out-of-memory crashes.
-
-## ZIP Compatible pack format
-
-The pack file contains the raw binary data of each record, concatenated together.
-While this format if efficient on space, it heavily relies on the SQLite index database.
-A recent improvement has made the pack file include headers that are similar to the ZIP archive format.
-In this format, a local header is written before each record, containing ZIP signature, compressed and uncompressed size of the record, and the CRC32 check sum.
-When the pack file is no longer active, e.g. it has exceeded the target size, it can be *sealed* such that it
-becomes a valid ZIP archive and can be extracted and validated, using a wide array of software packages.
-
-The changes are mainly for improving resilience in the case of catastrophic data lost - if the index database is lost or corrupted, the data can still be extracted from the pack files themselves. In the pack files are also damaged, the information in local and central header may be still be used to recover as much data as possible.
-
-The sealing operation involves checking the integrity of the pack file, calculating the CRC32 checksum needed, and update the local headers. This operation can take a while to complete, but will not cause any down time of the container. Finally, a central header directory of all records to the file is appended.
-
-Once, a pack file is *sealed*, its status is added to a table of the index database (`Pack` table). If a pack file is missing from this table, it simply means it is not *sealed* yet. Packs that are *sealed* will not be selected for writing new data, even if their sizes are below the target pack sizes.
-
-Pack files generated prior to this format change will continue to work, but they cannot be *sealed* due to the lack of local header. Repacking is necessary for regerating sealable files.
-
-The inclusion of local and central directory headers means there is a storage overhead for each record.
-The estimated size of each record is 66 bytes for the local header, and  62 + (20, if exceeding 4GB) bytes for the central directory, e.g. 128 + (20) bytes in total.
-Hence, storing many small files can be inefficient, however, it is expected that the majority of the records will be much larger, making this overhead insignificant.
-
-When extracted, each record will result in a single, uncompressed file named with the first 16 characters of its hash.
-
-## Further design choices
-
-In addition, the following design choices have been made:
-
-- Each given object is tracked with its hash key.
-  It's up to the caller to track this into a filename or a folder structure.
-  To guarantee correctness, the hash is computed by the implementation
-  and cannot be passed from the outside.
-
-- Pack naming and strategy is not determined by the user, except for the specification
-  of a `pack_size_target`. Pack are stored consecutively, so that when a pack file
-  is "full", new ones will be used. In this way, once a pack it's full, it's not changed
-  anymore (unless a full repack is performed), meaning that when performing backups using
-  rsync, those full packs don't need to be checked every time.
-
-- A single index file is used. Having one pack index per file turns out not
-  to be very effective, mostly because for efficiency one would need to keep all
-  indexes open (but then one quickly hits the maximum number of open files for a big repo with
-  many pack files; this limit is small e.g. on Mac OS, where it is of the order of ~256).
-  Otherwise, one would need to open the correct index at every request, that risks to
-  be quite inefficient (not only to open, but also to load the DB, perform the query,
-  return the results, and close again the file).
-
-- Deletion (not implemented yet), can just occur as a deletion of the loose object or
-  a removal from the index file. Later repacking of the packs can be used to recover
-  the disk space still occupied in the pack files (care needs to be taken if concurrent
-  processes are using the container, though).
-
-- The current packing format is `rsync`-friendly. `rsync` has an algorithm to just
-  send the new part of a file, when appending. Actually, `rsync` has a clever rolling
-  algorithm that can also detect if the same block is in the file, even if at a
-  different position. Therefore, even if a pack is "repacked" (e.g. reordering
-  objects inside it, or removing deleted objects) does not prevent efficient
-  rsync transfer.
-
-  Some results: Let's considering a 1GB file that took ~4.5 mins to transfer fully
-  the first time  over my network.
-  After transferring this 1GB file, `rsync` only takes 14 seconds
-  to check the difference and transfer the additional 10MB appended to the 1GB file
-  (and it indeed transfers only ~10MB).
-
-  In addition,  if the contents are randomly reshuffled, the second time the `rsync`
-  process took only 14 seconds, transferring only ~32MB, with a speedup of ~30x
-  (in this test, I divided the file in 1021 chunks of random size, uniformly
-  distributed between 0 bytes and 2MB, so with a total size of ~1GB, and in the
-  second `rsync` run I randomly reshuffled the chunks).
-
-- Appending files to a single file does not prevent the Linux disk cache to work.
-  To test this, I created a ~3GB file, composed of a ~1GB file (of which I know the MD5)
-  and of a ~2GB file (of which I know the MD5).
-  They are concatenated on a single file on disk.
-  File sizes are not multiples of a power of 2 to avoid alignment with block size.
-
-  After flushing the caches, if one reads only the second half, 2GB are added to the
-  kernel memory cache.
-
-  After re-flushing the caches, if one reads only the first half, only 1GB is added
-  to the memory cache.
-  Without further flushing the caches, if one reads also the first half,
-  2 more GBs are added to the memory cache (totalling 3GB more).
-=======
 ## Documentation
->>>>>>> 16e6ff98
 
 For instructions on how to use it, some quick start guide, and more detailed information
 on the design of the library and its performance, you can check [the documentation](https://disk-objectstore.readthedocs.io/).
