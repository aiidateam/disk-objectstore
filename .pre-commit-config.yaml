ci:
    autoupdate_schedule: monthly
    autofix_prs: true

exclude: &exclude_files >
  (?x)^(
    performance-benchmarks/.*/.*\.py |
    docs/conf.py
  )$

repos:

  - repo: https://github.com/pre-commit/pre-commit-hooks
    rev: v4.1.0
    hooks:
    - id: check-json
    - id: check-yaml
    - id: end-of-file-fixer
    - id: trailing-whitespace

  - repo: https://github.com/asottile/setup-cfg-fmt
    rev: v1.20.0
    hooks:
    - id: setup-cfg-fmt

  - repo: https://github.com/ikamensh/flynt/
    rev: '0.69'
    hooks:
    - id: flynt
      args: [
        '--line-length=120',
        '--fail-on-change',
      ]

  - repo: https://github.com/mgedmin/check-manifest
    rev: "0.47"
    hooks:
    - id: check-manifest
      args: [--no-build-isolation]
      additional_dependencies: [setuptools>=46.4.0]

  - repo: https://github.com/executablebooks/mdformat
    rev: 0.7.11
    hooks:
    - id: mdformat
      additional_dependencies:
      - linkify-it-py
      - mdformat-gfm
      - mdformat-black
      files: (?x)^(README\.md|CHANGELOG\.md)$

  - repo: https://github.com/pycqa/isort
    rev: 5.10.1
    hooks:
    - id: isort

  - repo: https://github.com/asottile/pyupgrade
    rev: v2.31.0
    hooks:
    - id: pyupgrade
      args: [--py37-plus]

  - repo: https://github.com/psf/black
    rev: 21.12b0
    hooks:
    - id: black

  - repo: https://github.com/PyCQA/pylint
    rev: v2.12.2
    hooks:
    - id: pylint
      additional_dependencies:
      - sqlalchemy==1.4.22
      - click==8.0.1
      - memory-profiler==0.58.0
      - profilehooks==1.12.0
      - psutil==5.8.0
      - pytest==6.2.4

  - repo: https://github.com/pre-commit/mirrors-mypy
<<<<<<< HEAD
    rev: v0.930
=======
    rev: v0.931
>>>>>>> 16e6ff98
    hooks:
    - id: mypy
      additional_dependencies:
      - "sqlalchemy[mypy]==1.4.29"
      - typing-extensions
      files: ^(disk_objectstore/.*py)$<|MERGE_RESOLUTION|>--- conflicted
+++ resolved
@@ -78,11 +78,7 @@
       - pytest==6.2.4
 
   - repo: https://github.com/pre-commit/mirrors-mypy
-<<<<<<< HEAD
-    rev: v0.930
-=======
     rev: v0.931
->>>>>>> 16e6ff98
     hooks:
     - id: mypy
       additional_dependencies:
